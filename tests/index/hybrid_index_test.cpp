--- conflicted
+++ resolved
@@ -241,10 +241,7 @@
 
   txn_manager.CommitTransaction();
 
-<<<<<<< HEAD
   LOG_INFO("%s", table->GetInfo().c_str());
-=======
->>>>>>> e4ea543d
 }
 
 }  // namespace tet
