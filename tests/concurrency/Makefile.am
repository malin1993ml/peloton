## Makefile.am -- Process this file with automake to produce Makefile.in

######################################################################
# COMMON
######################################################################

check_PROGRAMS += \
		transaction_test \
        isolation_level_test \
<<<<<<< HEAD
        rpwp_txn_manager_test \
        rowo_txn_manager_test \
        spec_rowo_txn_manager_test
=======
        pessimistic_txn_manager_test \
        optimistic_txn_manager_test \
        speculative_read_txn_manager_test
>>>>>>> 47c58079
#        ssi_txn_manager_test

transaction_test_common = \
                            concurrency/transaction_tests_util.cpp \
                            harness.cpp

transaction_test_SOURCES = \
						   concurrency/transaction_test.cpp \
						   $(transaction_test_common)

isolation_level_test_SOURCES = \
                           concurrency/isolation_level_test.cpp \
                           $(transaction_test_common)

<<<<<<< HEAD
rpwp_txn_manager_test_SOURCES = \
                           concurrency/rpwp_txn_manager_test.cpp \
                           $(transaction_test_common)

rowo_txn_manager_test_SOURCES = \
                           concurrency/rowo_txn_manager_test.cpp \
                           $(transaction_test_common)

spec_rowo_txn_manager_test_SOURCES = \
                           concurrency/spec_rowo_txn_manager_test.cpp \
=======
pessimistic_txn_manager_test_SOURCES = \
                           concurrency/pessimistic_txn_manager_test.cpp \
                           $(transaction_test_common)

optimistic_txn_manager_test_SOURCES = \
                           concurrency/optimistic_txn_manager_test.cpp \
                           $(transaction_test_common)

speculative_read_txn_manager_test_SOURCES = \
                           concurrency/speculative_read_txn_manager_test.cpp \
>>>>>>> 47c58079
                           $(transaction_test_common)

#ssi_txn_manager_test_SOURCES = \
#                           concurrency/ssi_txn_manager_test.cpp \
#                           $(transaction_test_common)

transaction_test_LDADD =  $(peloton_tests_common_ld)
isolation_level_test_LDADD =  $(peloton_tests_common_ld)
<<<<<<< HEAD
rpwp_txn_manager_test_LDADD =  $(peloton_tests_common_ld)
rowo_txn_manager_test_LDADD =  $(peloton_tests_common_ld)
spec_rowo_txn_manager_test_LDADD =  $(peloton_tests_common_ld)
=======
pessimistic_txn_manager_test_LDADD =  $(peloton_tests_common_ld)
optimistic_txn_manager_test_LDADD =  $(peloton_tests_common_ld)
speculative_read_txn_manager_test_LDADD =  $(peloton_tests_common_ld)
>>>>>>> 47c58079
#ssi_txn_manager_test_LDADD =  $(peloton_tests_common_ld)<|MERGE_RESOLUTION|>--- conflicted
+++ resolved
@@ -7,15 +7,9 @@
 check_PROGRAMS += \
 		transaction_test \
         isolation_level_test \
-<<<<<<< HEAD
-        rpwp_txn_manager_test \
-        rowo_txn_manager_test \
-        spec_rowo_txn_manager_test
-=======
         pessimistic_txn_manager_test \
         optimistic_txn_manager_test \
         speculative_read_txn_manager_test
->>>>>>> 47c58079
 #        ssi_txn_manager_test
 
 transaction_test_common = \
@@ -30,18 +24,6 @@
                            concurrency/isolation_level_test.cpp \
                            $(transaction_test_common)
 
-<<<<<<< HEAD
-rpwp_txn_manager_test_SOURCES = \
-                           concurrency/rpwp_txn_manager_test.cpp \
-                           $(transaction_test_common)
-
-rowo_txn_manager_test_SOURCES = \
-                           concurrency/rowo_txn_manager_test.cpp \
-                           $(transaction_test_common)
-
-spec_rowo_txn_manager_test_SOURCES = \
-                           concurrency/spec_rowo_txn_manager_test.cpp \
-=======
 pessimistic_txn_manager_test_SOURCES = \
                            concurrency/pessimistic_txn_manager_test.cpp \
                            $(transaction_test_common)
@@ -52,7 +34,6 @@
 
 speculative_read_txn_manager_test_SOURCES = \
                            concurrency/speculative_read_txn_manager_test.cpp \
->>>>>>> 47c58079
                            $(transaction_test_common)
 
 #ssi_txn_manager_test_SOURCES = \
@@ -61,13 +42,7 @@
 
 transaction_test_LDADD =  $(peloton_tests_common_ld)
 isolation_level_test_LDADD =  $(peloton_tests_common_ld)
-<<<<<<< HEAD
-rpwp_txn_manager_test_LDADD =  $(peloton_tests_common_ld)
-rowo_txn_manager_test_LDADD =  $(peloton_tests_common_ld)
-spec_rowo_txn_manager_test_LDADD =  $(peloton_tests_common_ld)
-=======
 pessimistic_txn_manager_test_LDADD =  $(peloton_tests_common_ld)
 optimistic_txn_manager_test_LDADD =  $(peloton_tests_common_ld)
 speculative_read_txn_manager_test_LDADD =  $(peloton_tests_common_ld)
->>>>>>> 47c58079
 #ssi_txn_manager_test_LDADD =  $(peloton_tests_common_ld)