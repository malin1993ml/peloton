--- conflicted
+++ resolved
@@ -64,44 +64,8 @@
 std::atomic<int> tuple_id;
 std::atomic<int> delete_tuple_id;
 
-<<<<<<< HEAD
-TEST_F(MutateTests, DroppingTable) {
-
-	auto &bootstrapper = catalog::Bootstrapper::GetInstance();
-	auto global_catalog = bootstrapper.bootstrap();
-
-  // Insert a table first
-  auto id_column =
-		  catalog::Column(VALUE_TYPE_INTEGER, GetTypeSize(VALUE_TYPE_INTEGER),
-						  "dept_id", true);
-  auto name_column =
-	  catalog::Column(VALUE_TYPE_VARCHAR, 32,
-					  "dept_name", false);
-  std::unique_ptr<catalog::Schema> table_schema(new catalog::Schema({id_column, name_column}));
-  global_catalog->CreateDatabase("default_database");
-  global_catalog->CreateTable("default_database", "department_table", std::move(table_schema));
-  EXPECT_EQ(global_catalog->GetDatabaseWithName("default_database")->GetTableCount(), 1);
-
-  // Now dropping the table using the executer
-  auto &txn_manager = concurrency::TransactionManagerFactory::GetInstance();
-  auto txn = txn_manager.BeginTransaction();
-  std::unique_ptr<executor::ExecutorContext> context(
-      new executor::ExecutorContext(txn));
-  planner::DropPlan node("department_table");
-  executor::DropExecutor executor(&node, context.get());
-  executor.Init();
-  executor.Execute();
-  txn_manager.CommitTransaction();
-  EXPECT_EQ(global_catalog->GetDatabaseWithName("default_database")->GetTableCount(), 0);
-
-}
-
-
-void InsertTuple(storage::DataTable *table, VarlenPool *pool) {
-=======
 void InsertTuple(storage::DataTable *table, VarlenPool *pool,
                  UNUSED_ATTRIBUTE uint64_t thread_itr) {
->>>>>>> 4fb95871
   auto &txn_manager = concurrency::TransactionManagerFactory::GetInstance();
   auto txn = txn_manager.BeginTransaction();
   std::unique_ptr<executor::ExecutorContext> context(
