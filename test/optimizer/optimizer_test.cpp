--- conflicted
+++ resolved
@@ -84,13 +84,8 @@
   auto create_stmt = peloton_parser.BuildParseTree(
       "CREATE TABLE table_a(aid INT PRIMARY KEY,value INT);");
 
-<<<<<<< HEAD
   statement->SetPlanTree(optimizer.BuildPelotonPlanTree(
       catalog::Catalog::GetInstance(), create_stmt, DEFAULT_DB_NAME, txn));
-=======
-  statement->SetPlanTree(
-      optimizer.BuildPelotonPlanTree(create_stmt, DEFAULT_DB_NAME, txn));
->>>>>>> 790e61e6
 
   std::vector<type::Value> params;
   std::vector<ResultValue> result;
@@ -125,13 +120,8 @@
   create_stmt = peloton_parser.BuildParseTree(
       "CREATE TABLE table_b(bid INT PRIMARY KEY,value INT);");
 
-<<<<<<< HEAD
   statement->SetPlanTree(optimizer.BuildPelotonPlanTree(
       catalog::Catalog::GetInstance(), create_stmt, DEFAULT_DB_NAME, txn));
-=======
-  statement->SetPlanTree(
-      optimizer.BuildPelotonPlanTree(create_stmt, DEFAULT_DB_NAME, txn));
->>>>>>> 790e61e6
 
   result_format = std::vector<int>(statement->GetTupleDescriptor().size(), 0);
   TestingSQLUtil::counter_.store(1);
@@ -164,13 +154,8 @@
   auto insert_stmt = peloton_parser.BuildParseTree(
       "INSERT INTO table_a(aid, value) VALUES (1, 1);");
 
-<<<<<<< HEAD
   statement->SetPlanTree(optimizer.BuildPelotonPlanTree(
       catalog::Catalog::GetInstance(), insert_stmt, DEFAULT_DB_NAME, txn));
-=======
-  statement->SetPlanTree(
-      optimizer.BuildPelotonPlanTree(insert_stmt, DEFAULT_DB_NAME, txn));
->>>>>>> 790e61e6
 
   result_format = std::vector<int>(statement->GetTupleDescriptor().size(), 0);
   TestingSQLUtil::counter_.store(1);
@@ -198,13 +183,8 @@
   insert_stmt = peloton_parser.BuildParseTree(
       "INSERT INTO table_b(bid, value) VALUES (1, 2);");
 
-<<<<<<< HEAD
   statement->SetPlanTree(optimizer.BuildPelotonPlanTree(
       catalog::Catalog::GetInstance(), insert_stmt, DEFAULT_DB_NAME, txn));
-=======
-  statement->SetPlanTree(
-      optimizer.BuildPelotonPlanTree(insert_stmt, DEFAULT_DB_NAME, txn));
->>>>>>> 790e61e6
 
   result_format = std::vector<int>(statement->GetTupleDescriptor().size(), 0);
   TestingSQLUtil::counter_.store(1);
@@ -231,13 +211,8 @@
   auto select_stmt = peloton_parser.BuildParseTree(
       "SELECT * FROM table_a INNER JOIN table_b ON aid = bid;");
 
-<<<<<<< HEAD
   statement->SetPlanTree(optimizer.BuildPelotonPlanTree(
       catalog::Catalog::GetInstance(), select_stmt, DEFAULT_DB_NAME, txn));
-=======
-  statement->SetPlanTree(
-      optimizer.BuildPelotonPlanTree(select_stmt, DEFAULT_DB_NAME, txn));
->>>>>>> 790e61e6
 
   result_format = std::vector<int>(4, 0);
   TestingSQLUtil::counter_.store(1);
