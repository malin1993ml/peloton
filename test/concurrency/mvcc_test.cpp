--- conflicted
+++ resolved
@@ -36,13 +36,7 @@
 // 3. Timestamp consistence
 // 4. Version doubly linked list consistency
 static void ValidateMVCC_OldToNew(storage::DataTable *table) {
-<<<<<<< HEAD
-//  auto &gc_manager = gc::GCManagerFactory::GetInstance();
   auto &catalog_manager = catalog::Manager::GetInstance();
-//  gc_manager.StopGC();
-=======
-  auto &catalog_manager = catalog::Manager::GetInstance();
->>>>>>> 0b3ddc12
   LOG_INFO("Validating MVCC storage");
   int tile_group_count = table->GetTileGroupCount();
   LOG_INFO("The table has %d tile groups in the table", tile_group_count);
@@ -169,11 +163,6 @@
     }
     LOG_INFO("[OK] oldest-to-newest version chain validated");
   }
-
-<<<<<<< HEAD
-//  gc_manager.StartGC();
-=======
->>>>>>> 0b3ddc12
 }
 
 TEST_F(MVCCTest, SingleThreadVersionChainTest) {
