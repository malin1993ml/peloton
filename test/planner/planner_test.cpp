--- conflicted
+++ resolved
@@ -38,14 +38,14 @@
 
 TEST_F(PlannerTests, DeletePlanTestParameter) {
 
-<<<<<<< HEAD
   // Bootstrapping peloton
   catalog::Bootstrapper::bootstrap();
-  catalog::Bootstrapper::global_catalog->CreateDatabase(DEFAULT_DB_NAME);
+  catalog::Bootstrapper::global_catalog->CreateDatabase(DEFAULT_DB_NAME,
+                                                        nullptr);
 
   // Create table
   auto &txn_manager = concurrency::TransactionManagerFactory::GetInstance();
-  txn_manager.BeginTransaction();
+  auto txn = txn_manager.BeginTransaction();
   auto id_column = catalog::Column(VALUE_TYPE_INTEGER,
                                    GetTypeSize(VALUE_TYPE_INTEGER), "id", true);
   auto name_column = catalog::Column(VALUE_TYPE_VARCHAR, 32, "name", true);
@@ -53,7 +53,7 @@
   std::unique_ptr<catalog::Schema> table_schema(
       new catalog::Schema({id_column, name_column}));
   catalog::Bootstrapper::global_catalog->CreateTable(
-      DEFAULT_DB_NAME, "department_table", std::move(table_schema));
+      DEFAULT_DB_NAME, "department_table", std::move(table_schema), txn);
 
   // DELETE FROM department_table WHERE id = $0
   parser::DeleteStatement *delete_statement = new parser::DeleteStatement();
@@ -87,73 +87,24 @@
   del_plan->SetParameterValues(values);
 
   // free the database just created
-  catalog::Bootstrapper::global_catalog->DropDatabase(DEFAULT_DB_NAME);
-  txn_manager.CommitTransaction();
+  catalog::Bootstrapper::global_catalog->DropDatabase(DEFAULT_DB_NAME, txn);
+  txn_manager.CommitTransaction(txn);
 
   delete values;
   delete del_plan;
   delete delete_statement;
-=======
-
-	// Bootstrapping peloton
-	catalog::Bootstrapper::bootstrap();
-	catalog::Bootstrapper::global_catalog->CreateDatabase(DEFAULT_DB_NAME, nullptr);
-
-	// Create table
-	auto &txn_manager = concurrency::TransactionManagerFactory::GetInstance();
-	auto txn = txn_manager.BeginTransaction();
-	auto id_column =
-	      catalog::Column(VALUE_TYPE_INTEGER, GetTypeSize(VALUE_TYPE_INTEGER),
-		                      "id", true);
-	auto name_column =
-	     catalog::Column(VALUE_TYPE_VARCHAR, 32,
-	                      "name", true);
-
-	std::unique_ptr<catalog::Schema> table_schema(new catalog::Schema({id_column, name_column}));
-	catalog::Bootstrapper::global_catalog->CreateTable(DEFAULT_DB_NAME,
-			"department_table", std::move(table_schema), txn);
-
-	// DELETE FROM department_table WHERE id = $0
-	parser::DeleteStatement *delete_statement = new parser::DeleteStatement();
-	delete_statement->table_name = "department_table";
-	Value val = ValueFactory::GetNullValue(); // The value is not important at this point
-
-	// id = $0
-	auto parameter_expr = new expression::ParameterValueExpression(0, val);
-	auto tuple_expr = new expression::TupleValueExpression(VALUE_TYPE_INTEGER, 0, 0);
-	auto cmp_expr = new expression::ComparisonExpression<peloton::expression::CmpEq>(EXPRESSION_TYPE_COMPARE_EQUAL,
-			tuple_expr, parameter_expr);
-
-	delete_statement->expr = cmp_expr;
-
-	auto del_plan = new planner::DeletePlan(delete_statement);
-	LOG_INFO("Plan created");
-	bridge::PlanExecutor::PrintPlan(del_plan, "Delete Plan");
-
-
-	auto values = new std::vector<Value>();
-
-	// id = 15
-	LOG_INFO("Binding values");
-	values->push_back(ValueFactory::GetIntegerValue(15));
-
-	// bind values to parameters in plan
-	del_plan->SetParameterValues(values);
-	txn_manager.CommitTransaction(txn);
-
->>>>>>> 7501eee2
 }
 
 TEST_F(PlannerTests, UpdatePlanTestParameter) {
 
-<<<<<<< HEAD
   // Bootstrapping peloton
   catalog::Bootstrapper::bootstrap();
-  catalog::Bootstrapper::global_catalog->CreateDatabase(DEFAULT_DB_NAME);
+  catalog::Bootstrapper::global_catalog->CreateDatabase(DEFAULT_DB_NAME,
+                                                        nullptr);
 
   // Create table
   auto &txn_manager = concurrency::TransactionManagerFactory::GetInstance();
-  txn_manager.BeginTransaction();
+  auto txn = txn_manager.BeginTransaction();
   auto id_column = catalog::Column(VALUE_TYPE_INTEGER,
                                    GetTypeSize(VALUE_TYPE_INTEGER), "id", true);
   auto name_column = catalog::Column(VALUE_TYPE_VARCHAR, 32, "name", true);
@@ -161,7 +112,7 @@
   std::unique_ptr<catalog::Schema> table_schema(
       new catalog::Schema({id_column, name_column}));
   catalog::Bootstrapper::global_catalog->CreateTable(
-      DEFAULT_DB_NAME, "department_table", std::move(table_schema));
+      DEFAULT_DB_NAME, "department_table", std::move(table_schema), txn);
 
   // UPDATE department_table SET name = $0 WHERE id = $1
   parser::UpdateStatement *update_statement = new parser::UpdateStatement();
@@ -210,8 +161,8 @@
   update_plan->SetParameterValues(values);
 
   // free the database just created
-  catalog::Bootstrapper::global_catalog->DropDatabase(DEFAULT_DB_NAME);
-  txn_manager.CommitTransaction();
+  catalog::Bootstrapper::global_catalog->DropDatabase(DEFAULT_DB_NAME, txn);
+  txn_manager.CommitTransaction(txn);
 
   delete values;
   delete update_statement;
@@ -221,11 +172,12 @@
 TEST_F(PlannerTests, InsertPlanTestParameter) {
   // Bootstrapping peloton
   catalog::Bootstrapper::bootstrap();
-  catalog::Bootstrapper::global_catalog->CreateDatabase(DEFAULT_DB_NAME);
+  catalog::Bootstrapper::global_catalog->CreateDatabase(DEFAULT_DB_NAME,
+                                                        nullptr);
 
   // Create table
   auto &txn_manager = concurrency::TransactionManagerFactory::GetInstance();
-  txn_manager.BeginTransaction();
+  auto txn = txn_manager.BeginTransaction();
   auto id_column = catalog::Column(VALUE_TYPE_INTEGER,
                                    GetTypeSize(VALUE_TYPE_INTEGER), "id", true);
   auto name_column = catalog::Column(VALUE_TYPE_VARCHAR, 32, "name", true);
@@ -233,7 +185,7 @@
   std::unique_ptr<catalog::Schema> table_schema(
       new catalog::Schema({id_column, name_column}));
   catalog::Bootstrapper::global_catalog->CreateTable(
-      DEFAULT_DB_NAME, "department_table", std::move(table_schema));
+      DEFAULT_DB_NAME, "department_table", std::move(table_schema), txn);
 
   // INSERT INTO department_table VALUES ($0, $1)
   auto insert_statement =
@@ -269,123 +221,12 @@
   insert_plan->SetParameterValues(values);
 
   // free the database just created
-  catalog::Bootstrapper::global_catalog->DropDatabase(DEFAULT_DB_NAME);
-  txn_manager.CommitTransaction();
+  catalog::Bootstrapper::global_catalog->DropDatabase(DEFAULT_DB_NAME, txn);
+  txn_manager.CommitTransaction(txn);
 
   delete values;
   delete insert_plan;
   delete insert_statement;
-=======
-
-	// Bootstrapping peloton
-	catalog::Bootstrapper::bootstrap();
-	catalog::Bootstrapper::global_catalog->CreateDatabase(DEFAULT_DB_NAME, nullptr);
-
-	// Create table
-	auto &txn_manager = concurrency::TransactionManagerFactory::GetInstance();
-	auto txn = txn_manager.BeginTransaction();
-	auto id_column =
-	      catalog::Column(VALUE_TYPE_INTEGER, GetTypeSize(VALUE_TYPE_INTEGER),
-		                      "id", true);
-	auto name_column =
-	     catalog::Column(VALUE_TYPE_VARCHAR, 32,
-	                      "name", true);
-
-	std::unique_ptr<catalog::Schema> table_schema(new catalog::Schema({id_column, name_column}));
-	catalog::Bootstrapper::global_catalog->CreateTable(DEFAULT_DB_NAME,
-			"department_table", std::move(table_schema), txn);
-
-	// UPDATE department_table SET name = $0 WHERE id = $1
-	parser::UpdateStatement *update_statement = new parser::UpdateStatement();
-	parser::TableRef* table_ref = new parser::TableRef(peloton::TABLE_REFERENCE_TYPE_JOIN);
-	table_ref->name = "department_table";
-	update_statement->table = table_ref;
-	Value val = ValueFactory::GetNullValue(); // The value is not important at this point
-
-	// name = $0
-	auto update = new parser::UpdateClause();
-	update->column = "name";
-	auto parameter_expr = new expression::ParameterValueExpression(0, val);
-	update->value = parameter_expr;
-	auto updates = new std::vector<parser::UpdateClause*>();
-	updates->push_back(update);
-	update_statement->updates = updates;
-
-	// id = $1
-	parameter_expr = new expression::ParameterValueExpression(1, val);
-	auto tuple_expr = new expression::TupleValueExpression(VALUE_TYPE_INTEGER, 0, 0);
-	auto cmp_expr = new expression::ComparisonExpression<peloton::expression::CmpEq>(EXPRESSION_TYPE_COMPARE_EQUAL,
-			tuple_expr, parameter_expr);
-
-	update_statement->where = cmp_expr;
-
-	auto update_plan = new planner::UpdatePlan(update_statement);
-	LOG_INFO("Plan created");
-	bridge::PlanExecutor::PrintPlan(update_plan, "Update Plan");
-
-	auto values = new std::vector<Value>();
-
-	// name = CS, id = 1
-	LOG_INFO("Binding values");
-	values->push_back(ValueFactory::GetStringValue("CS"));
-	values->push_back(ValueFactory::GetIntegerValue(1));
-
-	// bind values to parameters in plan
-	update_plan->SetParameterValues(values);
-	txn_manager.CommitTransaction(txn);
-
-}
-
-TEST_F(PlannerTests, InsertPlanTestParameter) {
-	// Bootstrapping peloton
-	catalog::Bootstrapper::bootstrap();
-	catalog::Bootstrapper::global_catalog->CreateDatabase(DEFAULT_DB_NAME, nullptr);
-
-	// Create table
-	auto &txn_manager = concurrency::TransactionManagerFactory::GetInstance();
-	auto txn = txn_manager.BeginTransaction();
-	auto id_column =
-	      catalog::Column(VALUE_TYPE_INTEGER, GetTypeSize(VALUE_TYPE_INTEGER),
-		                      "id", true);
-	auto name_column =
-	     catalog::Column(VALUE_TYPE_VARCHAR, 32,
-	                      "name", true);
-
-	std::unique_ptr<catalog::Schema> table_schema(new catalog::Schema({id_column, name_column}));
-	catalog::Bootstrapper::global_catalog->CreateTable(DEFAULT_DB_NAME,
-			"department_table", std::move(table_schema), txn);
-
-	// INSERT INTO department_table VALUES ($0, $1)
-	auto insert_statement = new parser::InsertStatement(peloton::INSERT_TYPE_VALUES);
-	insert_statement->table_name = "department_table";
-	std::vector<char*>* columns = NULL;  // will not be used
-	insert_statement->columns = columns;
-
-	Value val = ValueFactory::GetNullValue(); // The value is not important at this point
-	auto parameter_expr_1 = new expression::ParameterValueExpression(0, val);
-	auto parameter_expr_2 = new expression::ParameterValueExpression(1, val);
-	auto parameter_exprs = new std::vector<expression::AbstractExpression*>();
-	parameter_exprs->push_back(parameter_expr_1);
-	parameter_exprs->push_back(parameter_expr_2);
-	insert_statement->values = parameter_exprs;
-
-	auto insert_plan = new planner::InsertPlan(insert_statement);
-	LOG_INFO("Plan created");
-	bridge::PlanExecutor::PrintPlan(insert_plan, "Insert Plan");
-
-	// VALUES(1, "CS")
-	LOG_INFO("Binding values");
-	auto values = new std::vector<Value>();
-	values->push_back(ValueFactory::GetIntegerValue(1));
-	values->push_back(ValueFactory::GetStringValue("CS",
-			TestingHarness::GetInstance().GetTestingPool()));
-	LOG_INFO("Value 1: %s", values->at(0).GetInfo().c_str());
-	LOG_INFO("Value 2: %s", values->at(1).GetInfo().c_str());
-	// bind values to parameters in plan
-	insert_plan->SetParameterValues(values);
-	txn_manager.CommitTransaction(txn);
-
->>>>>>> 7501eee2
 }
 
 }  // End test namespace
