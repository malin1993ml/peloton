//===----------------------------------------------------------------------===//
//
//                         Peloton
//
// binder_context.h
//
// Identification: src/include/binder/binder_context.h
//
// Copyright (c) 2015-16, Carnegie Mellon University Database Group
//
//===----------------------------------------------------------------------===//

#include <string>
#include <unordered_map>

<<<<<<< HEAD
#include "type/types.h"
#include "catalog/catalog.h"
=======
#include "common/internal_types.h"
>>>>>>> 790e61e6

namespace peloton {

namespace parser {
struct TableRef;
}

namespace concurrency {
class TransactionContext;
}

namespace catalog {
class TableCatalogObject;
}

namespace binder {

/**
 * @brief Store the visible table alias and the corresponding <db_id, table_id>
 *  tuple. Also record the upper level context when traversing into the nested
 *  query. This context keep track of all the table alias that the column in the
 *  current level can bind to.
 */
class BinderContext {
 public:
  BinderContext(std::shared_ptr<BinderContext> upper_context = nullptr, catalog::Catalog* catalog = catalog::Catalog::GetInstance())
      : upper_context_(upper_context), catalog_(catalog) {
    if (upper_context != nullptr) depth_ = upper_context->depth_ + 1;
  }

  /**
   * @brief Update the table alias map given a table reference (in the from
   * clause)
   */
  void AddRegularTable(parser::TableRef *table_ref,
                       const std::string default_database_name,
                       concurrency::TransactionContext *txn);

  /**
   * @brief Update the table alias map given a table reference (in the from
   * clause)
   */
  void AddRegularTable(const std::string db_name, const std::string table_name,
                       const std::string table_alias,
                       concurrency::TransactionContext *txn);

  /**
   * @brief Update the nested table alias map
   */
  void AddNestedTable(
      const std::string table_alias,
      std::vector<std::unique_ptr<expression::AbstractExpression>>
          &select_list);

  /**
   * @brief Check if the current context has any table
   */
  static bool HasTables(std::shared_ptr<BinderContext> current_context) {
    if (current_context == nullptr) return false;
    if (!current_context->regular_table_alias_map_.empty() ||
        !current_context->nested_table_alias_map_.empty())
      return true;
    return false;
  }

  /**
   * @brief Construct the column position tuple given column name and the
   *  corresponding table obj. Also set the value type
   *  Note that this is just a helper function and it is independent of
   *  the context.
   *
   * @param col_name The column name
   * @param table_obj the table
   * @param col_pos_tuple The tuple of <db id, table id, column id>
   * @param value_type The value type of the column
   *
   * @return If the col_pos_tuple is retrieved successfully, return true,
   *  otherwise return false
   */
  static bool GetColumnPosTuple(
      const std::string &col_name,
      std::shared_ptr<catalog::TableCatalogObject> table_obj,
      std::tuple<oid_t, oid_t, oid_t> &col_pos_tuple, type::TypeId &value_type);

  /**
   * @brief Construct the column position tuple given only the column name and
   *  the context. Also set the value type based on column type
   *  This function is used when the table alias is absent in the
   *  TupleValueExpression
   *
   * @param current_context The current context
   * @param col_name The current column name
   * @param col_pos_tuple the tuple of <db id, table id, column id>
   * @param table_alias The table alias
   * @param value_type The value type of the column
   * @param depth The depth of the context we find this column
   *
   * @return If the col_pos_tuple is retrieved successfully return true,
   * otherwisereturn false
   */
  static bool GetColumnPosTuple(std::shared_ptr<BinderContext> current_context,
                                const std::string &col_name,
                                std::tuple<oid_t, oid_t, oid_t> &col_pos_tuple,
                                std::string &table_alias,
                                type::TypeId &value_type, int &depth);

  /**
   * @brief Construct the table obj given the table alias
   *
   * @param current_context The current context
   * @param alias The table alias
   * @param table_obj The retrieved table object
   * @param depth The depth of the context that found the table
   *
   * @return Return true on success, false otherwise
   */
  static bool GetRegularTableObj(
      std::shared_ptr<BinderContext> current_context, std::string &alias,
      std::shared_ptr<catalog::TableCatalogObject> &table_obj, int &depth);

  static bool CheckNestedTableColumn(
      std::shared_ptr<BinderContext> current_context, std::string &alias,
      std::string &col_name, type::TypeId &value_type, int &depth);

  std::shared_ptr<BinderContext> GetUpperContext() { return upper_context_; }

  void SetUpperContext(std::shared_ptr<BinderContext> upper_context) {
    upper_context_ = upper_context;
  }

  void inline SetDepth(int depth) { depth_ = depth; }

  int inline GetDepth() { return depth_; }

  void GenerateAllColumnExpressions(
      std::vector<std::unique_ptr<expression::AbstractExpression>> &exprs);

 private:
  /**
   * @brief Map table alias to table obj
   */
  std::unordered_map<std::string, std::shared_ptr<catalog::TableCatalogObject>>
      regular_table_alias_map_;
  std::unordered_map<std::string, std::unordered_map<std::string, type::TypeId>>
      nested_table_alias_map_;
  std::shared_ptr<BinderContext> upper_context_;
  int depth_ = 0;
  catalog::Catalog* catalog_;
};

}  // namespace binder
}  // namespace peloton<|MERGE_RESOLUTION|>--- conflicted
+++ resolved
@@ -13,12 +13,9 @@
 #include <string>
 #include <unordered_map>
 
-<<<<<<< HEAD
 #include "type/types.h"
 #include "catalog/catalog.h"
-=======
 #include "common/internal_types.h"
->>>>>>> 790e61e6
 
 namespace peloton {
 
