//===----------------------------------------------------------------------===//
//
//                         Peloton
//
// sql_node_visitor.h
//
// Identification: src/include/common/sql_node_visitor.h
//
// Copyright (c) 2015-16, Carnegie Mellon University Database Group
//
//===----------------------------------------------------------------------===//

#pragma once

namespace peloton {

namespace parser {
class SelectStatement;
class CreateStatement;
class InsertStatement;
class DeleteStatement;
class DropStatement;
class PrepareStatement;
class ExecuteStatement;
class TransactionStatement;
class UpdateStatement;
class CopyStatement;
class AnalyzeStatement;
struct JoinDefinition;
struct TableRef;

class GroupByDescription;
class OrderDescription;
class LimitDescription;
}

namespace expression {
class AbstractExpression;
class ComparisonExpression;
class AggregateExpression;
class ConjunctionExpression;
class ConstantValueExpression;
class OperatorExpression;
class ParameterValueExpression;
class StarExpression;
class TupleValueExpression;
class FunctionExpression;
class OperatorUnaryMinusExpression;
class CaseExpression;
}

//===--------------------------------------------------------------------===//
// Query Node Visitor
//===--------------------------------------------------------------------===//

class SqlNodeVisitor {
 public:
  virtual ~SqlNodeVisitor(){};

  virtual void Visit(const parser::SelectStatement *) {}

  // Some sub query nodes inside SelectStatement
  virtual void Visit(const parser::JoinDefinition *) {}
  virtual void Visit(const parser::TableRef *) {}
  virtual void Visit(const parser::GroupByDescription *) {}
  virtual void Visit(const parser::OrderDescription *) {}
  virtual void Visit(const parser::LimitDescription *) {}

<<<<<<< HEAD
  virtual void Visit(const parser::CreateStatement *) {}
  virtual void Visit(const parser::InsertStatement *) {}
  virtual void Visit(const parser::DeleteStatement *) {}
  virtual void Visit(const parser::DropStatement *) {}
  virtual void Visit(const parser::PrepareStatement *) {}
  virtual void Visit(const parser::ExecuteStatement *) {}
  virtual void Visit(const parser::TransactionStatement *) {}
  virtual void Visit(const parser::UpdateStatement *) {}
  virtual void Visit(const parser::CopyStatement *) {}
=======
  virtual void Visit(const parser::CreateStatement *) = 0;
  virtual void Visit(const parser::InsertStatement *) = 0;
  virtual void Visit(const parser::DeleteStatement *) = 0;
  virtual void Visit(const parser::DropStatement *) = 0;
  virtual void Visit(const parser::PrepareStatement *) = 0;
  virtual void Visit(const parser::ExecuteStatement *) = 0;
  virtual void Visit(const parser::TransactionStatement *) = 0;
  virtual void Visit(const parser::UpdateStatement *) = 0;
  virtual void Visit(const parser::CopyStatement *) = 0;
  virtual void Visit(const parser::AnalyzeStatement *) = 0;
>>>>>>> 27d209af

  virtual void Visit(expression::ComparisonExpression *expr);
  virtual void Visit(expression::AggregateExpression *expr);
  virtual void Visit(expression::CaseExpression *expr);
  virtual void Visit(expression::ConjunctionExpression *expr);
  virtual void Visit(expression::ConstantValueExpression *expr);
  virtual void Visit(expression::FunctionExpression *expr);
  virtual void Visit(expression::OperatorExpression *expr);
  virtual void Visit(expression::OperatorUnaryMinusExpression *expr);
  virtual void Visit(expression::ParameterValueExpression *expr);
  virtual void Visit(expression::StarExpression *expr);
  virtual void Visit(expression::TupleValueExpression *expr);
};

} /* namespace peloton */<|MERGE_RESOLUTION|>--- conflicted
+++ resolved
@@ -66,7 +66,6 @@
   virtual void Visit(const parser::OrderDescription *) {}
   virtual void Visit(const parser::LimitDescription *) {}
 
-<<<<<<< HEAD
   virtual void Visit(const parser::CreateStatement *) {}
   virtual void Visit(const parser::InsertStatement *) {}
   virtual void Visit(const parser::DeleteStatement *) {}
@@ -76,18 +75,7 @@
   virtual void Visit(const parser::TransactionStatement *) {}
   virtual void Visit(const parser::UpdateStatement *) {}
   virtual void Visit(const parser::CopyStatement *) {}
-=======
-  virtual void Visit(const parser::CreateStatement *) = 0;
-  virtual void Visit(const parser::InsertStatement *) = 0;
-  virtual void Visit(const parser::DeleteStatement *) = 0;
-  virtual void Visit(const parser::DropStatement *) = 0;
-  virtual void Visit(const parser::PrepareStatement *) = 0;
-  virtual void Visit(const parser::ExecuteStatement *) = 0;
-  virtual void Visit(const parser::TransactionStatement *) = 0;
-  virtual void Visit(const parser::UpdateStatement *) = 0;
-  virtual void Visit(const parser::CopyStatement *) = 0;
-  virtual void Visit(const parser::AnalyzeStatement *) = 0;
->>>>>>> 27d209af
+  virtual void Visit(const parser::AnalyzeStatement *) {};
 
   virtual void Visit(expression::ComparisonExpression *expr);
   virtual void Visit(expression::AggregateExpression *expr);
