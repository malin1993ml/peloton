--- conflicted
+++ resolved
@@ -1045,12 +1045,9 @@
 RWType StringToRWType(const std::string &str);
 std::ostream &operator<<(std::ostream &os, const RWType &type);
 
-<<<<<<< HEAD
 enum class GCSetType { COMMITTED, ABORTED };
 
-=======
 // block -> offset -> type
->>>>>>> f027c922
 typedef std::unordered_map<oid_t, std::unordered_map<oid_t, RWType>>
     ReadWriteSet;
 
