--- conflicted
+++ resolved
@@ -117,7 +117,6 @@
     // we need to know whether A.id is from A.id or B.id. In this case,
     // A.id and B.id have the same bound oids since they refer to the same table
     // but they have different table alias.
-<<<<<<< HEAD
     if ((table_name_.empty() xor tup_expr->table_name_.empty()) ||
         col_name_.empty() xor tup_expr->col_name_.empty())
       return false;
@@ -127,14 +126,6 @@
     if (!col_name_.empty() && !tup_expr->col_name_.empty())
       res = col_name_ == tup_expr->col_name_ && res;
     return res;
-=======
-    if (table_name_.empty() xor other.table_name_.empty())
-      return false;
-    bool are_equal = bound_obj_id_ == other.bound_obj_id_;
-    if (!table_name_.empty() && !other.table_name_.empty())
-      are_equal = (table_name_ == other.table_name_) && are_equal;
-    return are_equal;
->>>>>>> 3c1933c3
   }
 
   virtual hash_t Hash() const override { return HashForExactMatch(); }
