//===----------------------------------------------------------------------===//
//
//                         Peloton
//
// parser_utils.cpp
//
// Identification: src/parser/parser_utils.cpp
//
// Copyright (c) 2015-16, Carnegie Mellon University Database Group
//
//===----------------------------------------------------------------------===//

#include "parser/parser_utils.h"
#include "common/types.h"
#include "common/logger.h"
#include "common/macros.h"

#include <stdio.h>
#include <string>
#include <iostream>

namespace peloton {
namespace parser {

std::string indent(uint num_indent) { return std::string(num_indent, '\t'); }

void inprint(UNUSED_ATTRIBUTE int64_t val, UNUSED_ATTRIBUTE uint num_indent) {
  // indent(num_indent)
  LOG_TRACE("%lu", val);
}

void inprint(UNUSED_ATTRIBUTE float val, UNUSED_ATTRIBUTE uint num_indent) {
  LOG_TRACE("%f", val);
}

void inprint(UNUSED_ATTRIBUTE const char* val, UNUSED_ATTRIBUTE uint num_indent) {
  LOG_TRACE("%s", val);
}

<<<<<<< HEAD
void inprint(const char* val, const char* val2,
             UNUSED_ATTRIBUTE uint num_indent) {
  LOG_INFO("%s -> %s", val, val2);
=======
void inprint(UNUSED_ATTRIBUTE const char* val, UNUSED_ATTRIBUTE const char* val2, UNUSED_ATTRIBUTE uint num_indent) {
  LOG_TRACE("%s -> %s", val, val2);
>>>>>>> 2e15a5ea
}

void inprintC(UNUSED_ATTRIBUTE char val, UNUSED_ATTRIBUTE uint num_indent) {
  LOG_TRACE("%c", val);
}

void inprintU(UNUSED_ATTRIBUTE uint64_t val, UNUSED_ATTRIBUTE uint num_indent) {
  LOG_TRACE("%lu", val);
}

void PrintTableRefInfo(TableRef* table, UNUSED_ATTRIBUTE uint num_indent) {
  switch (table->type) {
    case TABLE_REFERENCE_TYPE_NAME:
      inprint(table->name, num_indent);
      break;

    case TABLE_REFERENCE_TYPE_SELECT:
      GetSelectStatementInfo(table->select, num_indent);
      break;

    case TABLE_REFERENCE_TYPE_JOIN:
      inprint("-> Join Table", num_indent);
      inprint("-> Left", num_indent + 1);
      PrintTableRefInfo(table->join->left, num_indent + 2);
      inprint("-> Right", num_indent + 1);
      PrintTableRefInfo(table->join->right, num_indent + 2);
      inprint("-> Join Condition", num_indent + 1);
      GetExpressionInfo(table->join->condition, num_indent + 2);
      break;

    case TABLE_REFERENCE_TYPE_CROSS_PRODUCT:
      for (TableRef* tbl : *table->list) PrintTableRefInfo(tbl, num_indent);
      break;

    case TABLE_REFERENCE_TYPE_INVALID:
    default:
      LOG_ERROR("invalid table ref type");
      break;
  }

  if (table->alias != NULL) {
    inprint("Alias", num_indent + 1);
    inprint(table->alias, num_indent + 2);
  }
}

void PrintOperatorExpression(const expression::AbstractExpression* expr,
                             uint num_indent) {
  if (expr == NULL) {
    inprint("null", num_indent);
    return;
  }

  GetExpressionInfo(expr->GetLeft(), num_indent + 1);
  if (expr->GetRight() != NULL)
    GetExpressionInfo(expr->GetRight(), num_indent + 1);
}

void GetExpressionInfo(const expression::AbstractExpression* expr,
                       uint num_indent) {
  if (expr == NULL) {
    inprint("null", num_indent);
    return;
  }

<<<<<<< HEAD
  LOG_INFO("-> Expr Type :: %s",
           ExpressionTypeToString(expr->GetExpressionType()).c_str());
=======
  LOG_TRACE("-> Expr Type :: %s", ExpressionTypeToString(expr->GetExpressionType()).c_str());
>>>>>>> 2e15a5ea

  switch (expr->GetExpressionType()) {
    case EXPRESSION_TYPE_STAR:
      inprint("*", num_indent);
      break;
    case EXPRESSION_TYPE_COLUMN_REF:
      // TODO: Fix this
      inprint((expr)->GetName(), num_indent);
      if (expr->GetColumn() != NULL) inprint((expr)->GetColumn(), num_indent);
      break;
    case EXPRESSION_TYPE_VALUE_CONSTANT:
      // TODO: Fix this
      // ((expression::ConstantValueExpression*)expr)->Evaluate(nullptr,
      // nullptr, nullptr);
      printf("\n");
      break;
    case EXPRESSION_TYPE_FUNCTION_REF:
      // TODO: Fix this
      // inprint(expr->GetName(), num_indent);
      // inprint(expr->GetExpression()->GetName(), num_indent);
      break;
    default:
      PrintOperatorExpression(expr, num_indent);
      break;
  }

  // TODO: Fix this
  // if (expr->alias != NULL) {
  //  inprint("Alias", num_indent+1); inprint(expr->alias, num_indent+2);
  //}
}

void GetSelectStatementInfo(SelectStatement* stmt, uint num_indent) {
  inprint("SelectStatement", num_indent);
  inprint("-> Fields:", num_indent + 1);
  for (expression::AbstractExpression* expr : *(stmt->select_list))
    GetExpressionInfo(expr, num_indent + 2);

  inprint("-> Sources:", num_indent + 1);
  PrintTableRefInfo(stmt->from_table, num_indent + 2);

  if (stmt->where_clause != NULL) {
    inprint("-> Search Conditions:", num_indent + 1);
    GetExpressionInfo(stmt->where_clause, num_indent + 2);
  }

  if (stmt->union_select != NULL) {
    inprint("-> Union:", num_indent + 1);
    GetSelectStatementInfo(stmt->union_select, num_indent + 2);
  }

  if (stmt->order != NULL) {
    inprint("-> OrderBy:", num_indent + 1);
    GetExpressionInfo(stmt->order->expr, num_indent + 2);
    if (stmt->order->type == kOrderAsc)
      inprint("ascending", num_indent + 2);
    else
      inprint("descending", num_indent + 2);
  }

  if (stmt->limit != NULL) {
    inprint("-> Limit:", num_indent + 1);
    inprint(stmt->limit->limit, num_indent + 2);
    inprint(stmt->limit->offset, num_indent + 2);
  }
}

void GetCreateStatementInfo(CreateStatement* stmt, uint num_indent) {
  inprint("CreateStatment", num_indent);
  inprint(stmt->name, num_indent + 1);
  inprintU(stmt->type, num_indent + 1);

  if (stmt->type == CreateStatement::CreateType::kIndex) {
    std::cout << indent(num_indent);
    printf("INDEX : table : %s unique : %d attrs : ", stmt->table_name,
           stmt->unique);
    for (auto key : *(stmt->index_attrs)) printf("%s ", key);
    printf("\n");
  }

  if (stmt->columns != nullptr) {
    for (ColumnDefinition* col : *(stmt->columns)) {
      std::cout << indent(num_indent);
      if (col->type == ColumnDefinition::DataType::PRIMARY) {
        printf("-> PRIMARY KEY : ");
        for (auto key : *(col->primary_key)) printf("%s ", key);
        printf("\n");
      } else if (col->type == ColumnDefinition::DataType::FOREIGN) {
        printf("-> FOREIGN KEY : References %s Source : ", col->name);
        for (auto key : *(col->foreign_key_source)) printf("%s ", key);
        printf("Sink : ");
        for (auto key : *(col->foreign_key_sink)) printf("%s ", key);
        printf("\n");
      } else {
        printf(
            "-> COLUMN REF : %s %d not null : %d primary : %d unique %d varlen "
            "%lu \n",
            col->name, col->type, col->not_null, col->primary, col->unique,
            col->varlen);
      }
    }
  }
}

void GetInsertStatementInfo(InsertStatement* stmt, uint num_indent) {
  inprint("InsertStatment", num_indent);
  inprint(stmt->table_name, num_indent + 1);
  if (stmt->columns != NULL) {
    inprint("-> Columns", num_indent + 1);
    for (char* col_name : *stmt->columns) {
      inprint(col_name, num_indent + 2);
    }
  }
  switch (stmt->type) {
    case INSERT_TYPE_VALUES:
      inprint("-> Values", num_indent + 1);
      for (expression::AbstractExpression* expr : *stmt->values) {
        GetExpressionInfo(expr, num_indent + 2);
      }
      break;
    case INSERT_TYPE_SELECT:
      GetSelectStatementInfo(stmt->select, num_indent + 1);
      break;
    default:
      break;
  }
}

}  // End parser namespace
}  // End peloton namespace<|MERGE_RESOLUTION|>--- conflicted
+++ resolved
@@ -37,14 +37,8 @@
   LOG_TRACE("%s", val);
 }
 
-<<<<<<< HEAD
-void inprint(const char* val, const char* val2,
-             UNUSED_ATTRIBUTE uint num_indent) {
-  LOG_INFO("%s -> %s", val, val2);
-=======
 void inprint(UNUSED_ATTRIBUTE const char* val, UNUSED_ATTRIBUTE const char* val2, UNUSED_ATTRIBUTE uint num_indent) {
   LOG_TRACE("%s -> %s", val, val2);
->>>>>>> 2e15a5ea
 }
 
 void inprintC(UNUSED_ATTRIBUTE char val, UNUSED_ATTRIBUTE uint num_indent) {
@@ -110,12 +104,7 @@
     return;
   }
 
-<<<<<<< HEAD
-  LOG_INFO("-> Expr Type :: %s",
-           ExpressionTypeToString(expr->GetExpressionType()).c_str());
-=======
   LOG_TRACE("-> Expr Type :: %s", ExpressionTypeToString(expr->GetExpressionType()).c_str());
->>>>>>> 2e15a5ea
 
   switch (expr->GetExpressionType()) {
     case EXPRESSION_TYPE_STAR:
