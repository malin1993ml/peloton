--- conflicted
+++ resolved
@@ -55,10 +55,6 @@
   global_socket_list[connfd].reset(
       new LibeventSocket(connfd, ev_flags, thread, init_state));
   thread->sock_fd = connfd;
-<<<<<<< HEAD
-  LOG_INFO("Thread's fd is %d", thread->sock_fd);
-=======
->>>>>>> 2919b12f
 }
 
 /**
