--- conflicted
+++ resolved
@@ -24,154 +24,94 @@
 bool SocketManager<B>::RefillReadBuffer() {
   ssize_t bytes_read = 0;
   fd_set rset;
-//  struct timeval timeout;
+  //  struct timeval timeout;
   bool done = false;
 
   // our buffer is to be emptied
   rbuf.Reset();
 
   // return explicitly
-<<<<<<< HEAD
-  for (;;) {
-    //  try to fill the available space in the buffer
-    bytes_read = read(sock_fd, &rbuf.buf[rbuf.buf_ptr],
-                      SOCKET_BUFFER_SIZE - rbuf.buf_size);
-
-    if (bytes_read < 0) {
-      // Some other error occurred, close the socket, remove
-      // the event and free the client structure.
-      switch (errno) {
-        case EINTR:
+  while (!done) {
+    while (bytes_read <= 0) {
+      //  try to fill the available space in the buffer
+      bytes_read = read(sock_fd, &rbuf.buf[rbuf.buf_ptr],
+                        SOCKET_BUFFER_SIZE - rbuf.buf_size);
+
+      if (bytes_read < 0) {
+        // Some other error occurred, close the socket, remove
+        // the event and free the client structure.
+        switch (errno) {
+          case EINTR:
+            LOG_DEBUG("Error Reading: EINTR");
+            break;
+          case EAGAIN:
+            LOG_DEBUG("Error Reading: EAGAIN");
+            break;
+          case EBADF:
+            LOG_DEBUG("Error Reading: EBADF");
+            break;
+          case EDESTADDRREQ:
+            LOG_DEBUG("Error Reading: EDESTADDRREQ");
+            break;
+          case EDQUOT:
+            LOG_DEBUG("Error Reading: EDQUOT");
+            break;
+          case EFAULT:
+            LOG_DEBUG("Error Reading: EFAULT");
+            break;
+          case EFBIG:
+            LOG_DEBUG("Error Reading: EFBIG");
+            break;
+          case EINVAL:
+            LOG_DEBUG("Error Reading: EINVAL");
+            break;
+          case EIO:
+            LOG_DEBUG("Error Reading: EIO");
+            break;
+          case ENOSPC:
+            LOG_DEBUG("Error Reading: ENOSPC");
+            break;
+          case EPIPE:
+            LOG_DEBUG("Error Reading: EPIPE");
+            break;
+          default:
+            LOG_DEBUG("Error Reading: UNKNOWN");
+        }
+        if (errno == EINTR) {
+          // interrupts are ok, try again
+          bytes_read = 0;
           continue;
-          break;
-        case EAGAIN:
-          LOG_INFO("Error Reading: EAGAIN");
-          break;
-        case EBADF:
-          LOG_INFO("Error Reading: EBADF");
-          break;
-        case EDESTADDRREQ:
-          LOG_INFO("Error Reading: EDESTADDRREQ");
-          break;
-        case EDQUOT:
-          LOG_INFO("Error Reading: EDQUOT");
-          break;
-        case EFAULT:
-          LOG_INFO("Error Reading: EFAULT");
-          break;
-        case EFBIG:
-          LOG_INFO("Error Reading: EFBIG");
-          break;
-        case EINVAL:
-          LOG_INFO("Error Reading: EINVAL");
-          break;
-        case EIO:
-          LOG_INFO("Error Reading: EIO");
-          break;
-        case ENOSPC:
-          LOG_INFO("Error Reading: ENOSPC");
-          break;
-        case EPIPE:
-          LOG_INFO("Error Reading: EPIPE");
-          break;
-        default:
-          LOG_INFO("Error Reading: UNKNOWN");
-      }
-      return false;
-    }
-
-    if (bytes_read == 0) {
-      // If the length of bytes returned by read is 0, this means
-      // that the client disconnected, remove the read event and the
-      // free the client structure.
-      return false;
-    }
-=======
-  while (!done) {
-	while(bytes_read <= 0) {
-		//  try to fill the available space in the buffer
-		bytes_read = read(sock_fd, &rbuf.buf[rbuf.buf_ptr],
-						  SOCKET_BUFFER_SIZE - rbuf.buf_size);
-
-		if (bytes_read < 0) {
-			// Some other error occurred, close the socket, remove
-			// the event and free the client structure.
-			switch(errno) {
-			  case EINTR:
-				  LOG_DEBUG("Error Reading: EINTR");
-				  break;
-			  case EAGAIN:
-				  LOG_DEBUG("Error Reading: EAGAIN");
-				  break;
-			  case EBADF:
-				  LOG_DEBUG("Error Reading: EBADF");
-				  break;
-			  case EDESTADDRREQ:
-				  LOG_DEBUG("Error Reading: EDESTADDRREQ");
-				  break;
-			  case EDQUOT:
-				  LOG_DEBUG("Error Reading: EDQUOT");
-				  break;
-			  case EFAULT:
-				  LOG_DEBUG("Error Reading: EFAULT");
-				  break;
-			  case EFBIG:
-				  LOG_DEBUG("Error Reading: EFBIG");
-				  break;
-			  case EINVAL:
-				  LOG_DEBUG("Error Reading: EINVAL");
-				  break;
-			  case EIO:
-				  LOG_DEBUG("Error Reading: EIO");
-				  break;
-			  case ENOSPC:
-				  LOG_DEBUG("Error Reading: ENOSPC");
-				  break;
-			  case EPIPE:
-				  LOG_DEBUG("Error Reading: EPIPE");
-				  break;
-			  default:
-				  LOG_DEBUG("Error Reading: UNKNOWN");
-			  }
-			if (errno == EINTR) {
-				// interrupts are ok, try again
-				bytes_read = 0;
-				continue;
-			} else if (errno == EAGAIN) {
-				  FD_ZERO (&rset);
-				  FD_SET (sock_fd, &rset);
-//				  timeout.tv_sec = 1;
-				  bytes_read = select(sock_fd + 1, &rset, NULL, NULL, NULL);
-				  if (bytes_read < 0) {
-					  LOG_INFO("bytes_read < 0 after select. Fatal");
-					  exit(EXIT_FAILURE);
-				  } else if (bytes_read == 0) {
-					  // timed out without writing any data
-					  LOG_INFO("Timeout without reading");
-					  exit(EXIT_FAILURE);
-				  }
-				  // else, socket is now readable, so loop back up and do the read() again
-				  bytes_read = 0;
-				  continue;
-			}
-			else {
-			  // fatal errors
-			  return false;
-			}
-		}
-
-		else if (bytes_read == 0) {
-		  // If the length of bytes returned by read is 0, this means
-		  // that the client disconnected, remove the read event and the
-		  // free the client structure.
-		  disconnected = true;
-		  return false;
-		}
-		else {
-			done = true;
-		}
-	}
->>>>>>> bbc52a73
+        } else if (errno == EAGAIN) {
+          FD_ZERO(&rset);
+          FD_SET(sock_fd, &rset);
+          //				  timeout.tv_sec = 1;
+          bytes_read = select(sock_fd + 1, &rset, NULL, NULL, NULL);
+          if (bytes_read < 0) {
+            LOG_INFO("bytes_read < 0 after select. Fatal");
+            exit(EXIT_FAILURE);
+          } else if (bytes_read == 0) {
+            // timed out without writing any data
+            LOG_INFO("Timeout without reading");
+            exit(EXIT_FAILURE);
+          }
+          // else, socket is now readable, so loop back up and do the read()
+          // again
+          bytes_read = 0;
+          continue;
+        } else {
+          // fatal errors
+          return false;
+        }
+      } else if (bytes_read == 0) {
+        // If the length of bytes returned by read is 0, this means
+        // that the client disconnected, remove the read event and the
+        // free the client structure.
+        disconnected = true;
+        return false;
+      } else {
+        done = true;
+      }
+    }
 
     // read success, update buffer size
     rbuf.buf_size += bytes_read;
@@ -186,51 +126,50 @@
 template <typename B>
 bool SocketManager<B>::FlushWriteBuffer() {
   fd_set rset;
-//  struct timeval timeout;
+  //  struct timeval timeout;
   ssize_t written_bytes = 0;
   wbuf.buf_ptr = 0;
   // still outstanding bytes
   while ((int)wbuf.buf_size - written_bytes > 0) {
-<<<<<<< HEAD
     while (written_bytes <= 0) {
       written_bytes = write(sock_fd, &wbuf.buf[wbuf.buf_ptr], wbuf.buf_size);
       if (written_bytes < 0) {
         switch (errno) {
           case EINTR:
-            continue;
+            LOG_DEBUG("Error Writing: EINTR");
             break;
           case EAGAIN:
-            LOG_INFO("Error Writing: EAGAIN");
+            LOG_DEBUG("Error Writing: EAGAIN");
             break;
           case EBADF:
-            LOG_INFO("Error Writing: EBADF");
+            LOG_DEBUG("Error Writing: EBADF");
             break;
           case EDESTADDRREQ:
-            LOG_INFO("Error Writing: EDESTADDRREQ");
+            LOG_DEBUG("Error Writing: EDESTADDRREQ");
             break;
           case EDQUOT:
-            LOG_INFO("Error Writing: EDQUOT");
+            LOG_DEBUG("Error Writing: EDQUOT");
             break;
           case EFAULT:
-            LOG_INFO("Error Writing: EFAULT");
+            LOG_DEBUG("Error Writing: EFAULT");
             break;
           case EFBIG:
-            LOG_INFO("Error Writing: EFBIG");
+            LOG_DEBUG("Error Writing: EFBIG");
             break;
           case EINVAL:
-            LOG_INFO("Error Writing: EINVAL");
+            LOG_DEBUG("Error Writing: EINVAL");
             break;
           case EIO:
-            LOG_INFO("Error Writing: EIO");
+            LOG_DEBUG("Error Writing: EIO");
             break;
           case ENOSPC:
-            LOG_INFO("Error Writing: ENOSPC");
+            LOG_DEBUG("Error Writing: ENOSPC");
             break;
           case EPIPE:
-            LOG_INFO("Error Writing: EPIPE");
+            LOG_DEBUG("Error Writing: EPIPE");
             break;
           default:
-            LOG_INFO("Error Writing: UNKNOWN");
+            LOG_DEBUG("Error Writing: UNKNOWN");
         }
         if (errno == EINTR) {
           // interrupts are ok, try again
@@ -239,14 +178,15 @@
         } else if (errno == EAGAIN) {
           FD_ZERO(&rset);
           FD_SET(sock_fd, &rset);
-          timeout.tv_sec = 5;
-          written_bytes = select(sock_fd + 1, &rset, NULL, NULL, &timeout);
+          //				  timeout.tv_sec = 1;
+          written_bytes = select(sock_fd + 1, &rset, NULL, NULL, NULL);
           if (written_bytes < 0) {
             LOG_INFO("written_bytes < 0 after select. Fatal");
             exit(EXIT_FAILURE);
           } else if (written_bytes == 0) {
             // timed out without writing any data
             LOG_INFO("Timeout without writing");
+            exit(EXIT_FAILURE);
           }
           // else, socket is now readable, so loop back up and do the read()
           // again
@@ -265,82 +205,6 @@
         return false;
       }
     }
-=======
-	  while(written_bytes <= 0){
-			written_bytes = write(sock_fd, &wbuf.buf[wbuf.buf_ptr], wbuf.buf_size);
-			if (written_bytes < 0) {
-			  switch(errno) {
-			  case EINTR:
-				  LOG_DEBUG("Error Writing: EINTR");
-				  break;
-			  case EAGAIN:
-				  LOG_DEBUG("Error Writing: EAGAIN");
-				  break;
-			  case EBADF:
-				  LOG_DEBUG("Error Writing: EBADF");
-				  break;
-			  case EDESTADDRREQ:
-				  LOG_DEBUG("Error Writing: EDESTADDRREQ");
-				  break;
-			  case EDQUOT:
-				  LOG_DEBUG("Error Writing: EDQUOT");
-				  break;
-			  case EFAULT:
-				  LOG_DEBUG("Error Writing: EFAULT");
-				  break;
-			  case EFBIG:
-				  LOG_DEBUG("Error Writing: EFBIG");
-				  break;
-			  case EINVAL:
-				  LOG_DEBUG("Error Writing: EINVAL");
-				  break;
-			  case EIO:
-				  LOG_DEBUG("Error Writing: EIO");
-				  break;
-			  case ENOSPC:
-				  LOG_DEBUG("Error Writing: ENOSPC");
-				  break;
-			  case EPIPE:
-				  LOG_DEBUG("Error Writing: EPIPE");
-				  break;
-			  default:
-				  LOG_DEBUG("Error Writing: UNKNOWN");
-			  }
-			  if (errno == EINTR) {
-				// interrupts are ok, try again
-				written_bytes = 0;
-				continue;
-			  } else if (errno == EAGAIN) {
-				  FD_ZERO (&rset);
-				  FD_SET (sock_fd, &rset);
-//				  timeout.tv_sec = 1;
-				  written_bytes = select(sock_fd + 1, &rset, NULL, NULL, NULL);
-				  if (written_bytes < 0) {
-					  LOG_INFO("written_bytes < 0 after select. Fatal");
-					  exit(EXIT_FAILURE);
-				  } else if (written_bytes == 0) {
-					  // timed out without writing any data
-					  LOG_INFO("Timeout without writing");
-					  exit(EXIT_FAILURE);
-				  }
-				  // else, socket is now readable, so loop back up and do the read() again
-				  written_bytes = 0;
-				  continue;
-			  }
-			  else {
-				// fatal errors
-				return false;
-			  }
-			}
-
-			// weird edge case?
-			if (written_bytes == 0 && wbuf.buf_size != 0) {
-				LOG_INFO("Not all data is written");
-			  // fatal
-			  return false;
-			}
-	  }
->>>>>>> bbc52a73
 
     // update bookkeping
     wbuf.buf_ptr += written_bytes;
@@ -447,13 +311,8 @@
   // check if we don't have enough space in the buffer
   if (wbuf.GetMaxSize() - wbuf.buf_ptr < 1 + sizeof(int32_t)) {
     // buffer needs to be flushed before adding header
-<<<<<<< HEAD
-    std::cout << "FlushWriteBuffer due to not enough space" << std::endl;
-    PrintWriteBuffer();
-=======
-//	  std::cout << "FlushWriteBuffer due to not enough space" << std::endl;
-//	  PrintWriteBuffer();
->>>>>>> bbc52a73
+    //	  std::cout << "FlushWriteBuffer due to not enough space" << std::endl;
+    //	  PrintWriteBuffer();
     FlushWriteBuffer();
   }
 
@@ -488,24 +347,17 @@
       // Move the cursor and update size of socket buffer
       wbuf.buf_ptr += len;
       wbuf.buf_size = wbuf.buf_ptr;
-//      std::cout << "Filled the write buffer but not flushed yet" << std::endl;
-//      PrintWriteBuffer();
+      //      std::cout << "Filled the write buffer but not flushed yet" <<
+      // std::endl;
+      //      PrintWriteBuffer();
       return true;
     } else {
-<<<<<<< HEAD
-      std::cout << "available window (" << window
-                << ") is less than the length (" << len << ")" << std::endl;
+      //    	std::cout << "available window (" << window <<  ") is less than
+      // the length (" << len << ")" << std::endl;
       /* contents longer than socket buffer size, fill up the socket buffer
        *  with "window" bytes
        */
       std::copy(std::begin(pkt_buf) + pkt_buf_ptr,
-=======
-//    	std::cout << "available window (" << window <<  ") is less than the length (" << len << ")" << std::endl;
-        /* contents longer than socket buffer size, fill up the socket buffer
-         *  with "window" bytes
-         */
-        std::copy(std::begin(pkt_buf) + pkt_buf_ptr,
->>>>>>> bbc52a73
                 std::begin(pkt_buf) + pkt_buf_ptr + window,
                 std::begin(wbuf.buf) + wbuf.buf_ptr);
 
@@ -515,28 +367,16 @@
 
       wbuf.buf_size = wbuf.GetMaxSize();
 
-<<<<<<< HEAD
-      std::cout << "Before flushing write buffer..." << std::endl;
-      PrintWriteBuffer();
+      //        std::cout << "Before flushing write buffer..." << std::endl;
+      //        PrintWriteBuffer();
       // write failure
       if (!FlushWriteBuffer()) {
-        std::cout << "Failed to flush write buffer" << std::endl;
+        //          std::cout << "Failed to flush write buffer" << std::endl;
         return false;
       } else {
-        std::cout << "Flushed write buffer successfully" << std::endl;
-      }
-=======
-//        std::cout << "Before flushing write buffer..." << std::endl;
-//        PrintWriteBuffer();
-        // write failure
-        if (!FlushWriteBuffer()) {
-//          std::cout << "Failed to flush write buffer" << std::endl;
-    	  return false;
-        }
-        else {
-//          std::cout << "Flushed write buffer successfully" << std::endl;
-        }
->>>>>>> bbc52a73
+        //          std::cout << "Flushed write buffer successfully" <<
+        // std::endl;
+      }
     }
   }
   return true;
