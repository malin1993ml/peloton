--- conflicted
+++ resolved
@@ -1121,6 +1121,7 @@
 
   /* Ignore empty plans */
   if(plan == nullptr) {
+    elog(WARNING, "Empty plan is sent to Peloton");
     msg->m_status->m_result =  peloton::RESULT_FAILURE;
     peloton_reply_to_backend(msg->m_hdr.m_backend_id);
   }
@@ -1148,13 +1149,7 @@
 
     peloton::GetStackTrace();
 
-<<<<<<< HEAD
     msg->m_status->m_result = peloton::RESULT_FAILURE;
-=======
-  }
-  else {
-    elog(WARNING, "Empty plan is returned by Peloton \n");
->>>>>>> be3172e8
   }
 
   // Send reply
