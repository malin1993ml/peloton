//===----------------------------------------------------------------------===//
//
//                         Peloton
//
// wbl_frontend_logger.cpp
//
// Identification: src/backend/logging/loggers/wbl_frontend_logger.cpp
//
// Copyright (c) 2015-16, Carnegie Mellon University Database Group
//
//===----------------------------------------------------------------------===//

#include <sys/stat.h>
#include <sys/mman.h>

#include "backend/common/exception.h"
#include "backend/catalog/manager.h"
#include "backend/catalog/schema.h"
#include "backend/storage/database.h"
#include "backend/storage/data_table.h"
#include "backend/storage/tuple.h"
#include "backend/storage/tile_group.h"
#include "backend/storage/tile_group_header.h"
#include "backend/logging/loggers/wbl_frontend_logger.h"
#include "backend/logging/loggers/wbl_backend_logger.h"

namespace peloton {
namespace logging {

size_t GetLogFileSize(int log_file_fd);

LogRecordType GetNextLogRecordType(FILE *log_file, size_t log_file_size);

bool ReadTransactionRecordHeader(TransactionRecord &txn_record, FILE *log_file,
                                 size_t log_file_size);

bool ReadTupleRecordHeader(TupleRecord &tuple_record, FILE *log_file,
                           size_t log_file_size);

/**
 * @brief create NVM backed log pool
 */
WriteBehindFrontendLogger::WriteBehindFrontendLogger() {
  logging_type = LOGGING_TYPE_NVM_NVM;

  // open log file and file descriptor
  // we open it in append + binary mode
  log_file = fopen(GetLogFileName().c_str(), "ab+");
  if (log_file == NULL) {
    LOG_ERROR("LogFile is NULL");
  }

  // also, get the descriptor
  log_file_fd = fileno(log_file);
  if (log_file_fd == -1) {
    LOG_ERROR("log_file_fd is -1");
  }
}

/**
 * @brief clean NVM space
 */
WriteBehindFrontendLogger::~WriteBehindFrontendLogger() {
  // Clean up the global record pool
  global_peloton_log_record_pool.Clear();

  // Clean up the frontend logger's queue
  global_queue.clear();
}

//===--------------------------------------------------------------------===//
// Active Processing
//===--------------------------------------------------------------------===//

/**
 * @brief flush all log records to the file
 */
void WriteBehindFrontendLogger::FlushLogRecords(void) {
  std::vector<txn_id_t> committed_txn_list;
  std::vector<txn_id_t> not_committed_txn_list;
  std::set<oid_t> modified_tile_group_set;

  //===--------------------------------------------------------------------===//
  // Collect the log records
  //===--------------------------------------------------------------------===//

  size_t global_queue_size = global_queue.size();
  for (oid_t global_queue_itr = 0; global_queue_itr < global_queue_size;
       global_queue_itr++) {
    if (global_queue[global_queue_itr] == nullptr) {
      continue;
    }

<<<<<<< HEAD
    switch (global_queue[global_queue_itr]->GetType()) {
      case LOGRECORD_TYPE_TRANSACTION_BEGIN:
        global_peloton_log_record_pool.CreateTxnLogList(
            global_queue[global_queue_itr]->GetTransactionId());
        break;

      case LOGRECORD_TYPE_TRANSACTION_COMMIT:
        committed_txn_list.push_back(
            global_queue[global_queue_itr]->GetTransactionId());
        break;

      case LOGRECORD_TYPE_TRANSACTION_ABORT:
        // Nothing to be done for abort
        break;

      case LOGRECORD_TYPE_TRANSACTION_END:
      case LOGRECORD_TYPE_TRANSACTION_DONE:
        // if a txn is not committed (aborted or active), log records will be
        // removed here
        // Note that list is not be removed immediately, it is removed only
        // after flush and commit.
        not_committed_txn_list.push_back(
            global_queue[global_queue_itr]->GetTransactionId());
        break;

      case LOGRECORD_TYPE_WBL_TUPLE_INSERT:
      case LOGRECORD_TYPE_WBL_TUPLE_DELETE:
      case LOGRECORD_TYPE_WBL_TUPLE_UPDATE: {
        LogRecord *log_record = global_queue[global_queue_itr].release();
        TupleRecord *tuple_record = reinterpret_cast<TupleRecord *>(log_record);

        // Check the commit information
        auto status =
            CollectTupleRecord(std::unique_ptr<TupleRecord>(tuple_record));

        // Add it to the set of modified tile groups
        if (status.first == true) {
          auto location = status.second.block;
          if (location != INVALID_OID) {
            modified_tile_group_set.insert(location);
          }
        }

      } break;

      case LOGRECORD_TYPE_INVALID:
      default:
        throw Exception("Invalid or unrecogized log record found");
        break;
    }
=======
    // FIXME change the interface of write behind logging
    //    switch (global_queue[global_queue_itr]->GetType()) {
    //      case LOGRECORD_TYPE_TRANSACTION_BEGIN:
    //        global_peloton_log_record_pool.CreateTxnLogList(
    //            global_queue[global_queue_itr]->GetTransactionId());
    //        break;
    //
    //      case LOGRECORD_TYPE_TRANSACTION_COMMIT:
    //        committed_txn_list.push_back(
    //            global_queue[global_queue_itr]->GetTransactionId());
    //        break;
    //
    //      case LOGRECORD_TYPE_TRANSACTION_ABORT:
    //        // Nothing to be done for abort
    //        break;
    //
    //      case LOGRECORD_TYPE_TRANSACTION_END:
    //      case LOGRECORD_TYPE_TRANSACTION_DONE:
    //        // if a txn is not committed (aborted or active), log records will
    //        be
    //        // removed here
    //        // Note that list is not be removed immediately, it is removed
    //        only
    //        // after flush and commit.
    //        not_committed_txn_list.push_back(
    //            global_queue[global_queue_itr]->GetTransactionId());
    //        break;
    //
    //      case LOGRECORD_TYPE_WBL_TUPLE_INSERT:
    //      case LOGRECORD_TYPE_WBL_TUPLE_DELETE:
    //      case LOGRECORD_TYPE_WBL_TUPLE_UPDATE: {
    //
    //        LogRecord* log_record = global_queue[global_queue_itr].release();
    //        TupleRecord* tuple_record =
    //        reinterpret_cast<TupleRecord*>(log_record);
    //
    //        // Check the commit information
    //        auto status =
    //            CollectTupleRecord(std::unique_ptr<TupleRecord>(tuple_record));
    //
    //        // Add it to the set of modified tile groups
    //        if (status.first == true) {
    //          auto location = status.second.block;
    //          if (location != INVALID_OID) {
    //            modified_tile_group_set.insert(location);
    //          }
    //        }
    //
    //      } break;
    //
    //      case LOGRECORD_TYPE_INVALID:
    //      default:
    //        throw Exception("Invalid or unrecogized log record found");
    //        break;
    //    }
>>>>>>> 568de5e4
  }

  // Clean up the frontend logger's queue
  global_queue.clear();

  //===--------------------------------------------------------------------===//
  // Write out the log records
  //===--------------------------------------------------------------------===//

  // If committed txn list is not empty
  if (committed_txn_list.empty() == false) {
    //===--------------------------------------------------------------------===//
    // SYNC 1: Sync the TGs
    //===--------------------------------------------------------------------===//

    SyncTileGroups(modified_tile_group_set);

    //===--------------------------------------------------------------------===//
    // SYNC 2: Sync the log for TXN COMMIT record
    //===--------------------------------------------------------------------===//

    // Write out all the committed log records
    size_t written_log_record_count = WriteLogRecords(committed_txn_list);

    // Now, write a committing log entry to file
    // Piggyback the number of written log records as a "txn_id" in this record
    WriteTransactionLogRecord(TransactionRecord(
        LOGRECORD_TYPE_TRANSACTION_COMMIT, written_log_record_count));

    //===--------------------------------------------------------------------===//
    // SYNC 3: Sync the changes to TG headers
    //===--------------------------------------------------------------------===//

    // Toggle the commit marks
    auto tile_group_header_set = ToggleCommitMarks(committed_txn_list);

    // Sync the TG headers
    SyncTileGroupHeaders(tile_group_header_set);

    //===--------------------------------------------------------------------===//
    // SYNC 4 : Sync the log for TXN DONE record
    //===--------------------------------------------------------------------===//

    // Write out a transaction done log record to file
    WriteTransactionLogRecord(
        TransactionRecord(LOGRECORD_TYPE_TRANSACTION_DONE));
  }

  //===--------------------------------------------------------------------===//
  // Clean up finished transaction log lists
  //===--------------------------------------------------------------------===//

  // remove any finished txn logs
  for (txn_id_t txn_id : not_committed_txn_list) {
    global_peloton_log_record_pool.RemoveTxnLogRecordList(txn_id);
  }

  // Notify the backend loggers
  {
    for (auto backend_logger : backend_loggers) {
<<<<<<< HEAD
      backend_logger->FinishedFlushing();
=======
      // FIXME
      assert(backend_logger);
      // backend_logger->FinishedFlushing();
>>>>>>> 568de5e4
    }
  }
}

size_t WriteBehindFrontendLogger::WriteLogRecords(
    std::vector<txn_id_t> committed_txn_list) {
  size_t total_txn_log_records = 0;

  // Write out the log records of all the committed transactions to log file
  for (txn_id_t txn_id : committed_txn_list) {
    // Locate the transaction log list for this txn id
    auto exists_txn_log_list =
        global_peloton_log_record_pool.ExistsTxnLogRecordList(txn_id);
    if (exists_txn_log_list == false) {
      continue;
    }

    auto &txn_log_record_list =
        global_peloton_log_record_pool.txn_log_table[txn_id];
    size_t txn_log_record_list_size = txn_log_record_list.size();
    total_txn_log_records += txn_log_record_list_size;

    // Write out all the records in the list
    for (size_t txn_log_list_itr = 0;
         txn_log_list_itr < txn_log_record_list_size; txn_log_list_itr++) {
      TupleRecord *record = txn_log_record_list.at(txn_log_list_itr).get();

      // Write out the log record
      fwrite(record->GetMessage(), sizeof(char), record->GetMessageLength(),
             log_file);
    }
  }

  // No need to flush now, will flush later in WriteTxnLog
  return total_txn_log_records;
}

void WriteBehindFrontendLogger::WriteTransactionLogRecord(
    TransactionRecord txn_log_record) {
  txn_log_record.Serialize(output_buffer);
  fwrite(txn_log_record.GetMessage(), sizeof(char),
         txn_log_record.GetMessageLength(), log_file);

  // Then, flush
  int ret = fflush(log_file);
  if (ret != 0) {
    LOG_ERROR("Error occured in fflush(%d)", ret);
  }

  // Finally, sync
  ret = fsync(log_file_fd);
  fsync_count++;
  if (ret != 0) {
    LOG_ERROR("Error occured in fsync(%d)", ret);
  }
}

std::set<storage::TileGroupHeader *>
WriteBehindFrontendLogger::ToggleCommitMarks(
    std::vector<txn_id_t> committed_txn_list) {
  // Headers modified
  std::set<storage::TileGroupHeader *> tile_group_headers;

  // Toggle commit marks
  for (txn_id_t txn_id : committed_txn_list) {
    auto exists_txn_log_list =
        global_peloton_log_record_pool.ExistsTxnLogRecordList(txn_id);
    if (exists_txn_log_list == false) {
      continue;
    }

    auto &txn_log_record_list =
        global_peloton_log_record_pool.txn_log_table[txn_id];
    size_t txn_log_record_list_size = txn_log_record_list.size();

    for (size_t txn_log_list_itr = 0;
         txn_log_list_itr < txn_log_record_list_size; txn_log_list_itr++) {
      // Get the log record
      TupleRecord *record = txn_log_record_list.at(txn_log_list_itr).get();
      cid_t current_commit_id = INVALID_CID;

      auto record_type = record->GetType();
      switch (record_type) {
        case LOGRECORD_TYPE_WBL_TUPLE_INSERT: {
          // Set insert commit mark
          auto insert_location = record->GetInsertLocation();
          auto info = SetInsertCommitMark(insert_location);
          current_commit_id = info.first;
          tile_group_headers.insert(info.second);
        } break;

        case LOGRECORD_TYPE_WBL_TUPLE_DELETE: {
          // Set delete commit mark
          auto delete_location = record->GetDeleteLocation();
          auto info = SetDeleteCommitMark(delete_location);
          current_commit_id = info.first;
          tile_group_headers.insert(info.second);
        } break;

        case LOGRECORD_TYPE_WBL_TUPLE_UPDATE: {
          // Set delete commit mark
          auto delete_location = record->GetDeleteLocation();
          auto info = SetDeleteCommitMark(delete_location);
          current_commit_id = info.first;
          tile_group_headers.insert(info.second);

          // Set insert commit mark
          auto insert_location = record->GetInsertLocation();
          info = SetInsertCommitMark(insert_location);
          current_commit_id = info.first;
          tile_group_headers.insert(info.second);
        } break;

        default:
          break;
      }

      // Update latest commit id
      if (latest_commit_id < current_commit_id) {
        latest_commit_id = current_commit_id;
      }
    }

    // TODO: All records are committed, its safe to remove them now
    global_peloton_log_record_pool.RemoveTxnLogRecordList(txn_id);
  }

  return tile_group_headers;
}

void WriteBehindFrontendLogger::SyncTileGroupHeaders(
    std::set<storage::TileGroupHeader *> tile_group_header_set) {
  // Sync all the tile group headers
  for (auto tile_group_header : tile_group_header_set) {
    tile_group_header->Sync();
  }
}

void WriteBehindFrontendLogger::SyncTileGroups(std::set<oid_t> tile_group_set) {
  auto &manager = catalog::Manager::GetInstance();

  // Sync all the tile groups
  for (auto tile_group_block : tile_group_set) {
    auto tile_group = manager.GetTileGroup(tile_group_block);
    assert(tile_group != nullptr);

    tile_group->Sync();
  }
}

std::pair<bool, ItemPointer> WriteBehindFrontendLogger::CollectTupleRecord(
    std::unique_ptr<TupleRecord> record) {
  if (record == nullptr) {
    return std::make_pair(false, INVALID_ITEMPOINTER);
  }

  auto record_type = record->GetType();
  if (record_type == LOGRECORD_TYPE_WBL_TUPLE_INSERT ||
      record_type == LOGRECORD_TYPE_WBL_TUPLE_DELETE ||
      record_type == LOGRECORD_TYPE_WBL_TUPLE_UPDATE) {
    // Collect this log record
    auto insert_location = record->GetInsertLocation();
    auto status =
        global_peloton_log_record_pool.AddLogRecord(std::move(record));

    if (status != 0) {
      return std::make_pair(false, INVALID_ITEMPOINTER);
    }

    // Return the insert location associated with this tuple record
    // The location is valid only for insert and update records
    return std::make_pair(true, insert_location);
  }

  return std::make_pair(false, INVALID_ITEMPOINTER);
}

std::pair<cid_t, storage::TileGroupHeader *>
WriteBehindFrontendLogger::SetInsertCommitMark(ItemPointer location) {
  auto &manager = catalog::Manager::GetInstance();
  auto tile_group = manager.GetTileGroup(location.block);
  assert(tile_group != nullptr);
  auto tile_group_header = tile_group->GetHeader();
  assert(tile_group_header != nullptr);

  // Set the commit mark
  tile_group_header->SetInsertCommit(location.offset, true);
  LOG_TRACE("<%p, %lu> : slot is insert committed", tile_group.get(),
            location.offset);

  // Update max oid
  if (max_oid < location.block) {
    max_oid = location.block;
  }

  auto begin_commit_id = tile_group_header->GetBeginCommitId(location.offset);
  return std::make_pair(begin_commit_id, tile_group_header);
}

std::pair<cid_t, storage::TileGroupHeader *>
WriteBehindFrontendLogger::SetDeleteCommitMark(ItemPointer location) {
  auto &manager = catalog::Manager::GetInstance();
  auto tile_group = manager.GetTileGroup(location.block);
  assert(tile_group != nullptr);
  auto tile_group_header = tile_group->GetHeader();
  assert(tile_group_header != nullptr);

  // Set the commit mark
  tile_group_header->SetDeleteCommit(location.offset, true);
  LOG_TRACE("<%p, %lu> : slot is delete committed", tile_group.get(),
            location.offset);

  // Update max oid
  if (max_oid < location.block) {
    max_oid = location.block;
  }

  auto end_commit_id = tile_group_header->GetEndCommitId(location.offset);
  return std::make_pair(end_commit_id, tile_group_header);
}

//===--------------------------------------------------------------------===//
// Recovery
//===--------------------------------------------------------------------===//

/**
 * @brief Recovery system based on log file
 */
void WriteBehindFrontendLogger::DoRecovery() {
  // Set log file size
  log_file_size = GetLogFileSize(log_file_fd);

  // Go over the log size if needed
  if (log_file_size > 0) {
    bool reached_end_of_file = false;
    oid_t recovery_log_record_count = 0;

    // check whether first item is LOGRECORD_TYPE_TRANSACTION_COMMIT
    // if not, no need to do recovery.
    // if yes, need to replay all log records before we hit
    // LOGRECORD_TYPE_TRANSACTION_DONE
    bool need_recovery = NeedRecovery();
    LOG_TRACE("Need recovery : %d", need_recovery);

    if (need_recovery == true) {
      TransactionRecord dummy_transaction_record(LOGRECORD_TYPE_INVALID);
      cid_t current_commit_id = INVALID_CID;

      // Go over each log record in the log file
      while (reached_end_of_file == false) {
        // Read the first byte to identify log record type
        // If that is not possible, then wrap up recovery
        LogRecordType log_type = GetNextLogRecordType(log_file, log_file_size);
        recovery_log_record_count++;

        switch (log_type) {
          case LOGRECORD_TYPE_TRANSACTION_DONE:
          case LOGRECORD_TYPE_TRANSACTION_COMMIT: {
            // read but do nothing
            ReadTransactionRecordHeader(dummy_transaction_record, log_file,
                                        log_file_size);
          } break;

          case LOGRECORD_TYPE_WBL_TUPLE_INSERT: {
            TupleRecord insert_record(LOGRECORD_TYPE_WBL_TUPLE_INSERT);
            ReadTupleRecordHeader(insert_record, log_file, log_file_size);

            auto insert_location = insert_record.GetInsertLocation();
            auto info = SetInsertCommitMark(insert_location);
            current_commit_id = info.first;
          } break;

          case LOGRECORD_TYPE_WBL_TUPLE_DELETE: {
            TupleRecord delete_record(LOGRECORD_TYPE_WBL_TUPLE_DELETE);
            ReadTupleRecordHeader(delete_record, log_file, log_file_size);

            auto delete_location = delete_record.GetDeleteLocation();
            auto info = SetDeleteCommitMark(delete_location);
            current_commit_id = info.first;
          } break;

          case LOGRECORD_TYPE_WBL_TUPLE_UPDATE: {
            TupleRecord update_record(LOGRECORD_TYPE_WBL_TUPLE_UPDATE);
            ReadTupleRecordHeader(update_record, log_file, log_file_size);

            auto delete_location = update_record.GetDeleteLocation();
            SetDeleteCommitMark(delete_location);

            auto insert_location = update_record.GetInsertLocation();
            auto info = SetInsertCommitMark(insert_location);
            current_commit_id = info.first;
          } break;

          default:
            reached_end_of_file = true;
            break;
        }
      }

      // Update latest commit id
      if (latest_commit_id < current_commit_id) {
        latest_commit_id = current_commit_id;
      }

      // write out a trasaction done log record to file
      // to avoid redo next time during recovery
      WriteTransactionLogRecord(
          TransactionRecord(LOGRECORD_TYPE_TRANSACTION_DONE));

      LOG_INFO("Recovery_log_record_count : %lu", recovery_log_record_count);
    }

    // After finishing recovery, set the next oid with maximum oid
    // observed during the recovery
    auto &manager = catalog::Manager::GetInstance();
    manager.SetNextOid(max_oid);
  }
}

// Check whether need to recovery, if yes, reset fseek to the right place.
bool WriteBehindFrontendLogger::NeedRecovery(void) {
  // Otherwise, read the last transaction record
  fseek(log_file, -TransactionRecord::GetTransactionRecordSize(), SEEK_END);

  // Get its type
  auto log_record_type = GetNextLogRecordType(log_file, log_file_size);

  // Check if the previous transaction run is broken
  if (log_record_type == LOGRECORD_TYPE_TRANSACTION_COMMIT) {
    TransactionRecord txn_record(LOGRECORD_TYPE_TRANSACTION_COMMIT);

    // read the last written out transaction log record
    if (ReadTransactionRecordHeader(txn_record, log_file, log_file_size) ==
        false) {
      return false;
    }

    // Peloton log records items have fixed size.
    // Compute log offset based on txn_id
    size_t tuple_log_record_count = txn_record.GetTransactionId();

    size_t rollback_offset =
        tuple_log_record_count * TupleRecord::GetTupleRecordSize() +
        TransactionRecord::GetTransactionRecordSize();

    // Rollback to the computed offset
    fseek(log_file, -rollback_offset, SEEK_END);
    return true;
  } else {
    return false;
  }
}

std::string WriteBehindFrontendLogger::GetLogFileName(void) {
  auto &log_manager = logging::LogManager::GetInstance();
  return log_manager.GetLogFileName();
}

void WriteBehindFrontendLogger::SetLoggerID(__attribute__((unused)) int id) {
  // do nothing
}

}  // namespace logging
}  // namespace peloton<|MERGE_RESOLUTION|>--- conflicted
+++ resolved
@@ -91,58 +91,6 @@
       continue;
     }
 
-<<<<<<< HEAD
-    switch (global_queue[global_queue_itr]->GetType()) {
-      case LOGRECORD_TYPE_TRANSACTION_BEGIN:
-        global_peloton_log_record_pool.CreateTxnLogList(
-            global_queue[global_queue_itr]->GetTransactionId());
-        break;
-
-      case LOGRECORD_TYPE_TRANSACTION_COMMIT:
-        committed_txn_list.push_back(
-            global_queue[global_queue_itr]->GetTransactionId());
-        break;
-
-      case LOGRECORD_TYPE_TRANSACTION_ABORT:
-        // Nothing to be done for abort
-        break;
-
-      case LOGRECORD_TYPE_TRANSACTION_END:
-      case LOGRECORD_TYPE_TRANSACTION_DONE:
-        // if a txn is not committed (aborted or active), log records will be
-        // removed here
-        // Note that list is not be removed immediately, it is removed only
-        // after flush and commit.
-        not_committed_txn_list.push_back(
-            global_queue[global_queue_itr]->GetTransactionId());
-        break;
-
-      case LOGRECORD_TYPE_WBL_TUPLE_INSERT:
-      case LOGRECORD_TYPE_WBL_TUPLE_DELETE:
-      case LOGRECORD_TYPE_WBL_TUPLE_UPDATE: {
-        LogRecord *log_record = global_queue[global_queue_itr].release();
-        TupleRecord *tuple_record = reinterpret_cast<TupleRecord *>(log_record);
-
-        // Check the commit information
-        auto status =
-            CollectTupleRecord(std::unique_ptr<TupleRecord>(tuple_record));
-
-        // Add it to the set of modified tile groups
-        if (status.first == true) {
-          auto location = status.second.block;
-          if (location != INVALID_OID) {
-            modified_tile_group_set.insert(location);
-          }
-        }
-
-      } break;
-
-      case LOGRECORD_TYPE_INVALID:
-      default:
-        throw Exception("Invalid or unrecogized log record found");
-        break;
-    }
-=======
     // FIXME change the interface of write behind logging
     //    switch (global_queue[global_queue_itr]->GetType()) {
     //      case LOGRECORD_TYPE_TRANSACTION_BEGIN:
@@ -198,7 +146,6 @@
     //        throw Exception("Invalid or unrecogized log record found");
     //        break;
     //    }
->>>>>>> 568de5e4
   }
 
   // Clean up the frontend logger's queue
@@ -259,13 +206,9 @@
   // Notify the backend loggers
   {
     for (auto backend_logger : backend_loggers) {
-<<<<<<< HEAD
-      backend_logger->FinishedFlushing();
-=======
       // FIXME
       assert(backend_logger);
       // backend_logger->FinishedFlushing();
->>>>>>> 568de5e4
     }
   }
 }
