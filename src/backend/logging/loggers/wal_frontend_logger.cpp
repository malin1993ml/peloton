--- conflicted
+++ resolved
@@ -167,7 +167,6 @@
  * @brief Recovery system based on log file
  */
 void WriteAheadFrontendLogger::DoRecovery() {
-
   if (peloton_checkpoint_mode == CHECKPOINT_TYPE_NORMAL) {
     this->checkpoint.DoRecovery();
   }
@@ -408,7 +407,8 @@
     auto tile_group = manager.GetTileGroup(tile_group_id);
 
     // for (auto tuple_slot : entry.second) {
-    //   tile_group.get()->AbortDeletedTuple(tuple_slot, txn->GetTransactionId());
+    //   tile_group.get()->AbortDeletedTuple(tuple_slot,
+    //   txn->GetTransactionId());
     // }
   }
 
@@ -499,48 +499,20 @@
  * @brief read tuple record from log file and add them tuples to recovery txn
  * @param recovery txn
  */
-<<<<<<< HEAD
 void WriteAheadFrontendLogger::DeleteTuple(
-    concurrency::Transaction *recovery_txn) {
-  TupleRecord tuple_record(LOGRECORD_TYPE_WAL_TUPLE_DELETE);
-
-  // Check for torn log write
-  if (ReadTupleRecordHeader(tuple_record, log_file, log_file_size) == false) {
-    return;
-  }
-
-  auto txn_id = tuple_record.GetTransactionId();
-  if (recovery_txn_table.find(txn_id) == recovery_txn_table.end()) {
-    LOG_TRACE("Delete txd id %d not found in recovery txn table", (int)txn_id);
-    return;
-  }
-
-  auto table = GetTable(tuple_record);
-
-  ItemPointer delete_location = tuple_record.GetDeleteLocation();
-
-  // Try to delete the tuple
-  bool status = table->DeleteTuple(recovery_txn, delete_location);
-  if (status == false) {
-    // TODO: We need to abort on failure !
-    recovery_txn->SetResult(Result::RESULT_FAILURE);
-    return;
-  }
-
-  auto txn = recovery_txn_table.at(txn_id);
-  txn->RecordDelete(delete_location);
-=======
-void WriteAheadFrontendLogger::DeleteTuple(concurrency::Transaction *recovery_txn __attribute__((unused))) {
+    concurrency::Transaction *recovery_txn __attribute__((unused))) {
   // TupleRecord tuple_record(LOGRECORD_TYPE_WAL_TUPLE_DELETE);
 
   // // Check for torn log write
-  // if (ReadTupleRecordHeader(tuple_record, log_file, log_file_size) == false) {
+  // if (ReadTupleRecordHeader(tuple_record, log_file, log_file_size) == false)
+  // {
   //   return;
   // }
 
   // auto txn_id = tuple_record.GetTransactionId();
   // if (recovery_txn_table.find(txn_id) == recovery_txn_table.end()) {
-  //   LOG_TRACE("Delete txd id %d not found in recovery txn table", (int)txn_id);
+  //   LOG_TRACE("Delete txd id %d not found in recovery txn table",
+  //   (int)txn_id);
   //   return;
   // }
 
@@ -558,88 +530,27 @@
 
   // auto txn = recovery_txn_table.at(txn_id);
   // txn->RecordDelete(delete_location);
->>>>>>> 075a4fd1
 }
 
 /**
  * @brief read tuple record from log file and add them tuples to recovery txn
  * @param recovery txn
  */
-<<<<<<< HEAD
+
 void WriteAheadFrontendLogger::UpdateTuple(
-    concurrency::Transaction *recovery_txn) {
-  TupleRecord tuple_record(LOGRECORD_TYPE_WAL_TUPLE_UPDATE);
-
-  // Check for torn log write
-  if (ReadTupleRecordHeader(tuple_record, log_file, log_file_size) == false) {
-    return;
-  }
-
-  auto txn_id = tuple_record.GetTransactionId();
-  if (recovery_txn_table.find(txn_id) == recovery_txn_table.end()) {
-    LOG_TRACE("Update txd id %d not found in recovery txn table", (int)txn_id);
-    return;
-  }
-
-  auto txn = recovery_txn_table.at(txn_id);
-
-  auto table = GetTable(tuple_record);
-
-  auto tuple = ReadTupleRecordBody(table->GetSchema(), recovery_pool, log_file,
-                                   log_file_size);
-
-  // Check for torn log write
-  if (tuple == nullptr) {
-    return;
-  }
-
-  // First, redo the delete
-  ItemPointer delete_location = tuple_record.GetDeleteLocation();
-
-  bool status = table->DeleteTuple(recovery_txn, delete_location);
-  if (status == false) {
-    recovery_txn->SetResult(Result::RESULT_FAILURE);
-  } else {
-    txn->RecordDelete(delete_location);
-
-    auto target_location = tuple_record.GetInsertLocation();
-    auto tile_group_id = target_location.block;
-    auto tuple_slot = target_location.offset;
-    auto &manager = catalog::Manager::GetInstance();
-    auto tile_group = manager.GetTileGroup(tile_group_id);
-
-    // Create new tile group if table doesn't already have that tile group
-    if (tile_group == nullptr) {
-      table->AddTileGroupWithOid(tile_group_id);
-      tile_group = manager.GetTileGroup(tile_group_id);
-      if (max_oid < tile_group_id) {
-        max_oid = tile_group_id;
-      }
-    }
-
-    // Do the insert !
-    auto inserted_tuple_slot = tile_group->InsertTuple(
-        recovery_txn->GetTransactionId(), tuple_slot, tuple);
-    if (inserted_tuple_slot == INVALID_OID) {
-      recovery_txn->SetResult(Result::RESULT_FAILURE);
-    } else {
-      txn->RecordInsert(target_location);
-    }
-  }
-
-  delete tuple;
-=======
-void WriteAheadFrontendLogger::UpdateTuple(concurrency::Transaction *recovery_txn __attribute__((unused))) {
+    concurrency::Transaction *recovery_txn __attribute__((unused))) {
   // TupleRecord tuple_record(LOGRECORD_TYPE_WAL_TUPLE_UPDATE);
 
   // // Check for torn log write
-  // if (ReadTupleRecordHeader(tuple_record, log_file, log_file_size) == false) {
+  // if (ReadTupleRecordHeader(tuple_record, log_file, log_file_size) == false)
+  // {
   //   return;
   // }
 
   // auto txn_id = tuple_record.GetTransactionId();
   // if (recovery_txn_table.find(txn_id) == recovery_txn_table.end()) {
-  //   LOG_TRACE("Update txd id %d not found in recovery txn table", (int)txn_id);
+  //   LOG_TRACE("Update txd id %d not found in recovery txn table",
+  //   (int)txn_id);
   //   return;
   // }
 
@@ -647,7 +558,8 @@
 
   // auto table = GetTable(tuple_record);
 
-  // auto tuple = ReadTupleRecordBody(table->GetSchema(), recovery_pool, log_file,
+  // auto tuple = ReadTupleRecordBody(table->GetSchema(), recovery_pool,
+  // log_file,
   //                                  log_file_size);
 
   // // Check for torn log write
@@ -690,7 +602,6 @@
   // }
 
   // delete tuple;
->>>>>>> 075a4fd1
 }
 
 //===--------------------------------------------------------------------===//
