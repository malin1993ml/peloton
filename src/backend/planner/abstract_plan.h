//===----------------------------------------------------------------------===//
//
//                         Peloton
//
// abstract_plan.h
//
// Identification: src/backend/planner/abstract_plan.h
//
// Copyright (c) 2015-16, Carnegie Mellon University Database Group
//
//===----------------------------------------------------------------------===//

#pragma once

#include <iostream>
#include <memory>
#include <cstdint>
#include <vector>
#include <map>
#include <vector>

#include "backend/common/assert.h"
#include "backend/common/printable.h"
#include "backend/common/types.h"
#include "backend/common/serializer.h"

#include "nodes/nodes.h"

namespace peloton {

namespace executor {
class AbstractExecutor;
class LogicalTile;
}

namespace planner {

//===--------------------------------------------------------------------===//
// Abstract Plan
//===--------------------------------------------------------------------===//

class AbstractPlan : public Printable {
 public:
  AbstractPlan(const AbstractPlan &) = delete;
  AbstractPlan &operator=(const AbstractPlan &) = delete;
  AbstractPlan(AbstractPlan &&) = delete;
  AbstractPlan &operator=(AbstractPlan &&) = delete;

  AbstractPlan();

  virtual ~AbstractPlan();

  //===--------------------------------------------------------------------===//
  // Children + Parent Helpers
  //===--------------------------------------------------------------------===//

  void AddChild(const AbstractPlan *child);

  const std::vector<const AbstractPlan *> &GetChildren() const;

  const AbstractPlan *GetParent() const;

  //===--------------------------------------------------------------------===//
  // Accessors
  //===--------------------------------------------------------------------===//

  // Each sub-class will have to implement this function to return their type
  // This is better than having to store redundant types in all the objects
  virtual PlanNodeType GetPlanNodeType() const = 0;

  //===--------------------------------------------------------------------===//
  // Utilities
  //===--------------------------------------------------------------------===//

  // Get a string representation for debugging
  const std::string GetInfo() const;

<<<<<<< HEAD
  // A plan will be sent to anther node
  // So serialization is should be implemented by the derived classes

  //===--------------------------------------------------------------------===//
  // Serialization/Deserialization
  // Each sub-class will have to implement these functions
  // After the implementation for each sub-class, we should set these to pure virtual
  //===--------------------------------------------------------------------===//
  virtual bool SerializeTo(SerializeOutput &output) const {
      ASSERT(&output != nullptr);
      return false;
  }
  virtual bool DeserializeFrom(SerializeInputBE &input) {
      ASSERT(&input != nullptr);
      return false;
  }
  virtual int SerializeSize() {
      return 0;
  }

 protected:
  // only used by its derived classes (when deserialization)
  AbstractPlan *Parent() {return parent_;}
=======
  virtual std::unique_ptr<AbstractPlan> Copy() const = 0;
>>>>>>> 24008cb4

 private:
  // A plan node can have multiple children
  std::vector<const AbstractPlan *> children_;

  AbstractPlan *parent_ = nullptr;
};

}  // namespace planner
}  // namespace peloton<|MERGE_RESOLUTION|>--- conflicted
+++ resolved
@@ -75,7 +75,8 @@
   // Get a string representation for debugging
   const std::string GetInfo() const;
 
-<<<<<<< HEAD
+  virtual std::unique_ptr<AbstractPlan> Copy() const = 0;
+
   // A plan will be sent to anther node
   // So serialization is should be implemented by the derived classes
 
@@ -99,9 +100,6 @@
  protected:
   // only used by its derived classes (when deserialization)
   AbstractPlan *Parent() {return parent_;}
-=======
-  virtual std::unique_ptr<AbstractPlan> Copy() const = 0;
->>>>>>> 24008cb4
 
  private:
   // A plan node can have multiple children
