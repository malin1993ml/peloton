//===----------------------------------------------------------------------===//
//
//                         Peloton
//
// pessimistic_txn_manager.cpp
//
// Identification: src/backend/concurrency/pessimistic_txn_manager.cpp
//
// Copyright (c) 2015-16, Carnegie Mellon University Database Group
//
//===----------------------------------------------------------------------===//

#include "pessimistic_txn_manager.h"

#include "backend/common/platform.h"
#include "backend/logging/log_manager.h"
#include "backend/logging/records/transaction_record.h"
#include "backend/concurrency/transaction.h"
#include "backend/catalog/manager.h"
#include "backend/common/exception.h"
#include "backend/common/logger.h"
#include "backend/storage/data_table.h"
#include "backend/storage/tile_group.h"
#include "backend/storage/tile_group_header.h"

namespace peloton {
namespace concurrency {

thread_local std::unordered_map<oid_t, std::unordered_set<oid_t>>
    pessimistic_released_rdlock;

PessimisticTxnManager &PessimisticTxnManager::GetInstance() {
  static PessimisticTxnManager txn_manager;
  return txn_manager;
}

// Visibility check
// check whether a tuple is visible to current transaction.
// in this protocol, we require that a transaction cannot see other
// transaction's local copy.
bool PessimisticTxnManager::IsVisible(
    const storage::TileGroupHeader *const tile_group_header,
    const oid_t &tuple_id) {
  txn_id_t tuple_txn_id = tile_group_header->GetTransactionId(tuple_id);
  cid_t tuple_begin_cid = tile_group_header->GetBeginCommitId(tuple_id);
  cid_t tuple_end_cid = tile_group_header->GetEndCommitId(tuple_id);

  if (EXTRACT_TXNID(tuple_txn_id) == INVALID_TXN_ID) {
    // the tuple is not available.
    return false;
  }
  bool own = (current_txn->GetTransactionId() == EXTRACT_TXNID(tuple_txn_id));

  // there are exactly two versions that can be owned by a transaction.
  // unless it is an insertion.
  if (own == true) {
    if (tuple_begin_cid == MAX_CID && tuple_end_cid != INVALID_CID) {
      assert(tuple_end_cid == MAX_CID);
      // the only version that is visible is the newly inserted one.
      return true;
    } else {
      // the older version is not visible.
      return false;
    }
  } else {
    bool activated = (current_txn->GetBeginCommitId() >= tuple_begin_cid);
    bool invalidated = (current_txn->GetBeginCommitId() >= tuple_end_cid);
    if (EXTRACT_TXNID(tuple_txn_id) != INITIAL_TXN_ID) {
      // if the tuple is owned by other transactions.
      if (tuple_begin_cid == MAX_CID) {
        // currently, we do not handle cascading abort. so never read an
        // uncommitted version.
        return false;
      } else {
        // the older version may be visible.
        if (activated && !invalidated) {
          return true;
        } else {
          return false;
        }
      }
    } else {
      // if the tuple is not owned by any transaction.
      if (activated && !invalidated) {
        return true;
      } else {
        return false;
      }
    }
  }
}

// check whether the current transaction owns the tuple.
// this function is called by update/delete executors.
bool PessimisticTxnManager::IsOwner(
    const storage::TileGroupHeader *const tile_group_header,
    const oid_t &tuple_id) {
  auto tuple_txn_id = tile_group_header->GetTransactionId(tuple_id);
  return EXTRACT_TXNID(tuple_txn_id) == current_txn->GetTransactionId();
}

// if the tuple is not owned by any transaction and is visible to current
// transaction.
// this function is called by update/delete executors.
bool PessimisticTxnManager::IsOwnable(
    const storage::TileGroupHeader *const tile_group_header,
    const oid_t &tuple_id) {
  auto tuple_txn_id = tile_group_header->GetTransactionId(tuple_id);
  auto tuple_end_cid = tile_group_header->GetEndCommitId(tuple_id);
  LOG_INFO("IsOwnable txnid: %lx end_cid: %lx", tuple_txn_id, tuple_end_cid);
  // FIXME: actually when read count is not 0 this tuple is not accessable
  return EXTRACT_TXNID(tuple_txn_id) == INITIAL_TXN_ID &&
         tuple_end_cid == MAX_CID;
}

bool PessimisticTxnManager::AcquireOwnership(
    const storage::TileGroupHeader *const tile_group_header,
    const oid_t &tile_group_id, const oid_t &tuple_id) {
  LOG_TRACE("AcquireOwnership");
  assert(IsOwner(tile_group_header, tuple_id) == false);

  // acquire write lock.
  // No writer, release read lock that is acquired before
  // Must success
  ReleaseReadLock(tile_group_header, tuple_id);
  
  pessimistic_released_rdlock[tile_group_id].insert(tuple_id);

  // Try get write lock
  auto current_txn_id = current_txn->GetTransactionId();
  bool res = tile_group_header->SetAtomicTransactionId(tuple_id, PACK_TXNID(current_txn_id, 0));

  if (res) {
    return true;
  } else {
    LOG_INFO("Fail to acquire write lock. Set txn failure.");
    // SetTransactionResult(Result::RESULT_FAILURE);
    return false;
  }
}

void PessimisticTxnManager::ReleaseReadLock(
    const storage::TileGroupHeader *const tile_group_header,
    const oid_t &tuple_id) {
  auto old_txn_id = tile_group_header->GetTransactionId(tuple_id);

  LOG_TRACE("ReleaseReadLock on %lx", old_txn_id);

  if (EXTRACT_TXNID(old_txn_id) != INITIAL_TXN_ID) {
    assert(false);
  }

  // No writer
  // Decrease read count
  while (true) {
    assert(EXTRACT_READ_COUNT(old_txn_id) != 0);
    auto new_read_count = EXTRACT_READ_COUNT(old_txn_id) - 1;
    auto new_txn_id = PACK_TXNID(INITIAL_TXN_ID, new_read_count);
    txn_id_t real_txn_id = tile_group_header->SetAtomicTransactionId(
        tuple_id, old_txn_id, new_txn_id);
    if (real_txn_id != old_txn_id) {
      // Assert there's no other writer
      assert(EXTRACT_TXNID(real_txn_id) == INITIAL_TXN_ID);
    } else {
      break;
    }
  }
}

bool PessimisticTxnManager::PerformRead(const oid_t &tile_group_id,
                                        const oid_t &tuple_id) {
  LOG_TRACE("Perform read");
  auto &manager = catalog::Manager::GetInstance();
  auto tile_group = manager.GetTileGroup(tile_group_id);
  auto tile_group_header = tile_group->GetHeader();

  auto &rw_set = current_txn->GetRWSet();
  auto tuple_map = rw_set.find(tile_group_id);
  if (tuple_map != rw_set.end()) {
    if (tuple_map->second.find(tuple_id) != tuple_map->second.end()) {
      // It was already accessed, don't acquire read lock again
      return true;
    }
  }

  if (IsOwner(tile_group_header, tuple_id)) {
    return true;
  }

  // Try to acquire read lock.
  auto old_txn_id = tile_group_header->GetTransactionId(tuple_id);
  // No one is holding the write lock
  if (EXTRACT_TXNID(old_txn_id) == INITIAL_TXN_ID) {
    LOG_TRACE("No one holding the lock");
    while (true) {
      LOG_TRACE("Current read count is %lu", EXTRACT_READ_COUNT(old_txn_id));
      auto new_read_count = EXTRACT_READ_COUNT(old_txn_id) + 1;
      // Try add read count
      auto new_txn_id = PACK_TXNID(INITIAL_TXN_ID, new_read_count);
      LOG_TRACE("New txn id %lx", new_txn_id);
      txn_id_t real_txn_id = tile_group_header->SetAtomicTransactionId(
          tuple_id, old_txn_id, new_txn_id);
      if (real_txn_id != old_txn_id) {
        // See if there's writer
        if (EXTRACT_TXNID(real_txn_id) != INITIAL_TXN_ID) return false;
      } else {
        break;
      }
    }
  } else {
    // SetTransactionResult(RESULT_FAILURE);
    return false;
  }

  current_txn->RecordRead(tile_group_id, tuple_id);

  return true;
}

void PessimisticTxnManager::SetOwnership(const oid_t &tile_group_id,
                                         const oid_t &tuple_id) {
  auto &manager = catalog::Manager::GetInstance();
  auto tile_group_header = manager.GetTileGroup(tile_group_id)->GetHeader();
  auto transaction_id = current_txn->GetTransactionId();

  // Set MVCC info
  assert(tile_group_header->GetTransactionId(tuple_id) == INVALID_TXN_ID);
  assert(tile_group_header->GetBeginCommitId(tuple_id) == MAX_CID);
  assert(tile_group_header->GetEndCommitId(tuple_id) == MAX_CID);

  tile_group_header->SetTransactionId(tuple_id, transaction_id);
}

bool PessimisticTxnManager::PerformInsert(const oid_t &tile_group_id,
                                          const oid_t &tuple_id) {
  LOG_TRACE("Perform insert");
  SetOwnership(tile_group_id, tuple_id);
  // no need to set next item pointer.

  // Add the new tuple into the insert set
  current_txn->RecordInsert(tile_group_id, tuple_id);
  return true;
}

bool PessimisticTxnManager::PerformUpdate(const oid_t &tile_group_id,
                                          const oid_t &tuple_id,
                                          const ItemPointer &new_location) {
  LOG_INFO("Performing Write %lu %lu", tile_group_id, tuple_id);

  auto transaction_id = current_txn->GetTransactionId();

  auto tile_group_header =
      catalog::Manager::GetInstance().GetTileGroup(tile_group_id)->GetHeader();
  auto new_tile_group_header = catalog::Manager::GetInstance()
      .GetTileGroup(new_location.block)->GetHeader();

  // if we can perform update, then we must have already locked the older
  // version.
  assert(tile_group_header->GetTransactionId(tuple_id) == transaction_id);
  assert(new_tile_group_header->GetTransactionId(new_location.offset) == INVALID_TXN_ID);
  assert(new_tile_group_header->GetBeginCommitId(new_location.offset) == MAX_CID);
  assert(new_tile_group_header->GetEndCommitId(new_location.offset) == MAX_CID);
  tile_group_header->SetTransactionId(tuple_id, transaction_id);

  // The write lock must have been acquired
  // Notice: if the executor doesn't call PerformUpdate after AcquireOwnership,
  // no
  // one will possibly release the write lock acquired by this txn.
  // Set double linked list
  tile_group_header->SetNextItemPointer(tuple_id, new_location);
  new_tile_group_header->SetPrevItemPointer(
      new_location.offset, ItemPointer(tile_group_id, tuple_id));

  new_tile_group_header->SetTransactionId(new_location.offset, transaction_id);

  // Add the old tuple into the update set
  current_txn->RecordUpdate(tile_group_id, tuple_id);
  return true;
}

void PessimisticTxnManager::PerformUpdate(const oid_t &tile_group_id,
                                          const oid_t &tuple_id) {
  auto &manager = catalog::Manager::GetInstance();
  auto tile_group_header = manager.GetTileGroup(tile_group_id)->GetHeader();
  auto transaction_id = current_txn->GetTransactionId();

  // Set MVCC info
  tile_group_header->SetTransactionId(tuple_id, transaction_id);
  tile_group_header->SetBeginCommitId(tuple_id, MAX_CID);
  tile_group_header->SetEndCommitId(tuple_id, MAX_CID);

  // Add the old tuple into the update set
  auto old_location = tile_group_header->GetPrevItemPointer(tuple_id);
  if (old_location.IsNull() == false) {
    // update an inserted version
    current_txn->RecordUpdate(old_location.block, old_location.offset);
  }
}

bool PessimisticTxnManager::PerformDelete(const oid_t &tile_group_id,
                                          const oid_t &tuple_id,
                                          const ItemPointer &new_location) {
  LOG_TRACE("Performing Delete");
<<<<<<< HEAD
  //TransactionManager::PerformDelete(tile_group_id, tuple_id);
  RecycleTupleSlot(tile_group_id, tuple_id);
  auto &manager = catalog::Manager::GetInstance();
=======
>>>>>>> 300f8a22
  auto transaction_id = current_txn->GetTransactionId();

  auto tile_group_header =
      catalog::Manager::GetInstance().GetTileGroup(tile_group_id)->GetHeader();
  auto new_tile_group_header = catalog::Manager::GetInstance()
      .GetTileGroup(new_location.block)->GetHeader();


  assert(tile_group_header->GetTransactionId(tuple_id) == transaction_id);
  assert(new_tile_group_header->GetTransactionId(new_location.offset) == INVALID_TXN_ID);
  assert(new_tile_group_header->GetBeginCommitId(new_location.offset) == MAX_CID);
  assert(new_tile_group_header->GetEndCommitId(new_location.offset) == MAX_CID);

  // Set up double linked list
  tile_group_header->SetNextItemPointer(tuple_id, new_location);
  new_tile_group_header->SetPrevItemPointer(
      new_location.offset, ItemPointer(tile_group_id, tuple_id));

  new_tile_group_header->SetTransactionId(new_location.offset, transaction_id);
  new_tile_group_header->SetEndCommitId(new_location.offset, INVALID_CID);

  current_txn->RecordDelete(tile_group_id, tuple_id);
  return true;
}

void PessimisticTxnManager::PerformDelete(const oid_t &tile_group_id,
                                          const oid_t &tuple_id) {
  RecycleTupleSlot(tile_group_id, tuple_id);
  auto &manager = catalog::Manager::GetInstance();
  auto tile_group_header = manager.GetTileGroup(tile_group_id)->GetHeader();
  auto transaction_id = current_txn->GetTransactionId();

  tile_group_header->SetTransactionId(tuple_id, transaction_id);
  tile_group_header->SetBeginCommitId(tuple_id, MAX_CID);
  tile_group_header->SetEndCommitId(tuple_id, INVALID_CID);

  // Add the old tuple into the delete set
  auto old_location = tile_group_header->GetPrevItemPointer(tuple_id);
  if (old_location.IsNull() == false) {
    // delete an inserted version
    current_txn->RecordDelete(old_location.block, old_location.offset);
  }
}

Result PessimisticTxnManager::CommitTransaction() {
  LOG_TRACE("Committing peloton txn : %lu ", current_txn->GetTransactionId());

  auto &manager = catalog::Manager::GetInstance();

  auto &rw_set = current_txn->GetRWSet();

  //*****************************************************
  // we can optimize read-only transaction.
  if (current_txn->IsReadOnly() == true) {
    // validate read set.
    for (auto &tile_group_entry : rw_set) {
      oid_t tile_group_id = tile_group_entry.first;
      auto tile_group = manager.GetTileGroup(tile_group_id);
      auto tile_group_header = tile_group->GetHeader();
      for (auto &tuple_entry : tile_group_entry.second) {
        auto tuple_slot = tuple_entry.first;
        // if this tuple is not newly inserted.
        if (tuple_entry.second == RW_TYPE_READ) {
          // Release read locks
          if (pessimistic_released_rdlock.find(tile_group_id) ==
                  pessimistic_released_rdlock.end() ||
              pessimistic_released_rdlock[tile_group_id].find(tuple_slot) ==
                  pessimistic_released_rdlock[tile_group_id].end()) {
            ReleaseReadLock(tile_group_header, tuple_slot);
            pessimistic_released_rdlock[tile_group_id].insert(tuple_slot);
          }
        } else {
          assert(tuple_entry.second == RW_TYPE_INS_DEL);
        }
      }
    }
    // is it always true???
    Result ret = current_txn->GetResult();
    EndTransaction();
    return ret;
  }
  //*****************************************************

  // generate transaction id.
  cid_t end_commit_id = GetNextCommitId();

  auto &log_manager = logging::LogManager::GetInstance();
  log_manager.LogBeginTransaction(end_commit_id);

  // install everything.
  for (auto &tile_group_entry : rw_set) {
    oid_t tile_group_id = tile_group_entry.first;
    auto tile_group = manager.GetTileGroup(tile_group_id);
    auto tile_group_header = tile_group->GetHeader();
    for (auto &tuple_entry : tile_group_entry.second) {
      auto tuple_slot = tuple_entry.first;
      if (tuple_entry.second == RW_TYPE_READ) {
        // Release read locks
        if (pessimistic_released_rdlock.find(tile_group_id) ==
                pessimistic_released_rdlock.end() ||
            pessimistic_released_rdlock[tile_group_id].find(tuple_slot) ==
                pessimistic_released_rdlock[tile_group_id].end()) {
          ReleaseReadLock(tile_group_header, tuple_slot);
          pessimistic_released_rdlock[tile_group_id].insert(tuple_slot);
        }
      } else if (tuple_entry.second == RW_TYPE_UPDATE) {
        // we must guarantee that, at any time point, only one version is
        // visible.
        ItemPointer new_version =
            tile_group_header->GetNextItemPointer(tuple_slot);
        ItemPointer old_version(tile_group_id, tuple_slot);

        // logging.
        log_manager.LogUpdate(current_txn, end_commit_id, old_version,
                              new_version);

        auto new_tile_group_header =
            manager.GetTileGroup(new_version.block)->GetHeader();
        
        new_tile_group_header->SetEndCommitId(new_version.offset, MAX_CID);
        new_tile_group_header->SetBeginCommitId(new_version.offset,
                                                end_commit_id);

        COMPILER_MEMORY_FENCE;

        tile_group_header->SetEndCommitId(tuple_slot, end_commit_id);
        
        COMPILER_MEMORY_FENCE;

        new_tile_group_header->SetTransactionId(new_version.offset,
                                                INITIAL_TXN_ID);
        tile_group_header->SetTransactionId(tuple_slot, INITIAL_TXN_ID);

      } else if (tuple_entry.second == RW_TYPE_DELETE) {
        ItemPointer new_version =
            tile_group_header->GetNextItemPointer(tuple_slot);
        ItemPointer delete_location(tile_group_id, tuple_slot);
        
        // logging.
        log_manager.LogDelete(end_commit_id, delete_location);

        // we do not change begin cid for old tuple.
        auto new_tile_group_header =
            manager.GetTileGroup(new_version.block)->GetHeader();

        new_tile_group_header->SetEndCommitId(new_version.offset, MAX_CID);
        new_tile_group_header->SetBeginCommitId(new_version.offset,
                                                end_commit_id);
        
        COMPILER_MEMORY_FENCE;

        tile_group_header->SetEndCommitId(tuple_slot, end_commit_id);
        
        COMPILER_MEMORY_FENCE;

        new_tile_group_header->SetTransactionId(new_version.offset,
                                                INVALID_TXN_ID);
        tile_group_header->SetTransactionId(tuple_slot, INITIAL_TXN_ID);

      } else if (tuple_entry.second == RW_TYPE_INSERT) {
        assert(tile_group_header->GetTransactionId(tuple_slot) ==
               current_txn->GetTransactionId());
        // set the begin commit id to persist insert
        ItemPointer insert_location(tile_group_id, tuple_slot);
        log_manager.LogInsert(current_txn, end_commit_id, insert_location);

        tile_group_header->SetEndCommitId(tuple_slot, MAX_CID);
        tile_group_header->SetBeginCommitId(tuple_slot, end_commit_id);

        COMPILER_MEMORY_FENCE;

        tile_group_header->SetTransactionId(tuple_slot, INITIAL_TXN_ID);

      } else if (tuple_entry.second == RW_TYPE_INS_DEL) {
        assert(tile_group_header->GetTransactionId(tuple_slot) ==
               current_txn->GetTransactionId());

        tile_group_header->SetEndCommitId(tuple_slot, MAX_CID);
        tile_group_header->SetBeginCommitId(tuple_slot, MAX_CID);

        COMPILER_MEMORY_FENCE;

        // set the begin commit id to persist insert
        tile_group_header->SetTransactionId(tuple_slot, INVALID_TXN_ID);
      }
    }
  }
  log_manager.LogCommitTransaction(end_commit_id);

  EndTransaction();

  pessimistic_released_rdlock.clear();

  return Result::RESULT_SUCCESS;
}

Result PessimisticTxnManager::AbortTransaction() {
  LOG_TRACE("Aborting peloton txn : %lu ", current_txn->GetTransactionId());
  auto &manager = catalog::Manager::GetInstance();

  auto &rw_set = current_txn->GetRWSet();

  for (auto &tile_group_entry : rw_set) {
    oid_t tile_group_id = tile_group_entry.first;
    auto tile_group = manager.GetTileGroup(tile_group_id);
    auto tile_group_header = tile_group->GetHeader();

    for (auto &tuple_entry : tile_group_entry.second) {
      auto tuple_slot = tuple_entry.first;
      if (tuple_entry.second == RW_TYPE_READ) {
        if (pessimistic_released_rdlock.find(tile_group_id) ==
                pessimistic_released_rdlock.end() ||
            pessimistic_released_rdlock[tile_group_id].find(tuple_slot) ==
                pessimistic_released_rdlock[tile_group_id].end()) {
          ReleaseReadLock(tile_group_header, tuple_slot);
          pessimistic_released_rdlock[tile_group_id].insert(tuple_slot);
        }
      } else if (tuple_entry.second == RW_TYPE_UPDATE) {
        ItemPointer new_version =
            tile_group_header->GetNextItemPointer(tuple_slot);
        auto new_tile_group_header =
            manager.GetTileGroup(new_version.block)->GetHeader();
        new_tile_group_header->SetBeginCommitId(new_version.offset, MAX_CID);
        new_tile_group_header->SetEndCommitId(new_version.offset, MAX_CID);

        COMPILER_MEMORY_FENCE;

        tile_group_header->SetEndCommitId(tuple_slot, MAX_CID);

        COMPILER_MEMORY_FENCE;

        new_tile_group_header->SetTransactionId(new_version.offset,
                                                INVALID_TXN_ID);
        tile_group_header->SetTransactionId(tuple_slot, INITIAL_TXN_ID);

      } else if (tuple_entry.second == RW_TYPE_DELETE) {
        ItemPointer new_version =
            tile_group_header->GetNextItemPointer(tuple_slot);
        
        auto new_tile_group_header =
            manager.GetTileGroup(new_version.block)->GetHeader();
        
        new_tile_group_header->SetBeginCommitId(new_version.offset, MAX_CID);
        new_tile_group_header->SetEndCommitId(new_version.offset, MAX_CID);

        COMPILER_MEMORY_FENCE;

        tile_group_header->SetEndCommitId(tuple_slot, MAX_CID);

        COMPILER_MEMORY_FENCE;

        new_tile_group_header->SetTransactionId(new_version.offset,
                                                INVALID_TXN_ID);
        tile_group_header->SetTransactionId(tuple_slot, INITIAL_TXN_ID);

      } else if (tuple_entry.second == RW_TYPE_INSERT) {
        tile_group_header->SetEndCommitId(tuple_slot, MAX_CID);
        tile_group_header->SetBeginCommitId(tuple_slot, MAX_CID);
        
        COMPILER_MEMORY_FENCE;

        tile_group_header->SetTransactionId(tuple_slot, INVALID_TXN_ID);
      } else if (tuple_entry.second == RW_TYPE_INS_DEL) {
        tile_group_header->SetEndCommitId(tuple_slot, MAX_CID);
        tile_group_header->SetBeginCommitId(tuple_slot, MAX_CID);
        
        COMPILER_MEMORY_FENCE;

        tile_group_header->SetTransactionId(tuple_slot, INVALID_TXN_ID);
      }
    }
  }

  EndTransaction();

  pessimistic_released_rdlock.clear();
  return Result::RESULT_ABORTED;
}
}
}<|MERGE_RESOLUTION|>--- conflicted
+++ resolved
@@ -301,12 +301,7 @@
                                           const oid_t &tuple_id,
                                           const ItemPointer &new_location) {
   LOG_TRACE("Performing Delete");
-<<<<<<< HEAD
-  //TransactionManager::PerformDelete(tile_group_id, tuple_id);
   RecycleTupleSlot(tile_group_id, tuple_id);
-  auto &manager = catalog::Manager::GetInstance();
-=======
->>>>>>> 300f8a22
   auto transaction_id = current_txn->GetTransactionId();
 
   auto tile_group_header =
