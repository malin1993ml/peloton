--- conflicted
+++ resolved
@@ -100,7 +100,7 @@
 #define VALUE_COMPARE_GREATERTHAN 1
 #define VALUE_COMPARE_INVALID -2
 #define VALUE_COMPARE_NO_EQUAL \
-  -3  // assigned when comparing array list and no element matching. by michael
+  -3  // assigned when comparing array list and no element matching.
 
 #define DEFAULT_DB_ID 12345
 #define DEFAULT_DB_NAME "default"
@@ -161,24 +161,11 @@
   POSTGRES_VALUE_TYPE_TIMESTAMPS = 1114,
   POSTGRES_VALUE_TYPE_TIMESTAMPS2 = 1184,
 
-<<<<<<< HEAD
-  POSTGRES_VALUE_TYPE_TEXT_ARRAY =
-      1009,  // added by michael: TEXTARRAYOID in postgres code
-  POSTGRES_VALUE_TYPE_INT2_ARRAY =
-      1005,  // added by michael: INT2ARRAYOID in postgres code
-  POSTGRES_VALUE_TYPE_INT4_ARRAY =
-      1007,  // added by michael: INT4ARRAYOID in postgres code
-  POSTGRES_VALUE_TYPE_OID_ARRAY =
-      1028,  // added by michael: OIDARRAYOID in postgres code
-  POSTGRES_VALUE_TYPE_FLOADT4_ARRAY =
-      1021,  // added by michael: FLOADT4ARRAYOID in postgres code
-=======
   POSTGRES_VALUE_TYPE_TEXT_ARRAY = 1009,     // TEXTARRAYOID in postgres code
   POSTGRES_VALUE_TYPE_INT2_ARRAY = 1005,     // INT2ARRAYOID in postgres code
   POSTGRES_VALUE_TYPE_INT4_ARRAY = 1007,     // INT4ARRAYOID in postgres code
   POSTGRES_VALUE_TYPE_OID_ARRAY = 1028,      // OIDARRAYOID in postgres code
   POSTGRES_VALUE_TYPE_FLOADT4_ARRAY = 1021,  // FLOADT4ARRAYOID in postgres code
->>>>>>> e2636b36
 
   POSTGRES_VALUE_TYPE_DECIMAL = 1700
 
@@ -237,6 +224,7 @@
   EXPRESSION_TYPE_OPERATOR_NOT = 8,      // logical not operator
   EXPRESSION_TYPE_OPERATOR_IS_NULL = 9,  // is null test.
   EXPRESSION_TYPE_OPERATOR_EXISTS = 18,  // exists test.
+  EXPRESSION_TYPE_OPERATOR_UNARY_MINUS = 50,
 
   // -----------------------------
   // Comparison Operators
@@ -305,6 +293,17 @@
   // -----------------------------
   EXPRESSION_TYPE_OPERATOR_CASE_WHEN = 300,
   EXPRESSION_TYPE_OPERATOR_ALTERNATIVE = 301,
+  EXPRESSION_TYPE_OPERATOR_CASE_EXPR = 302,
+
+  // -----------------------------
+  // Internals added for NULLIF
+  // -----------------------------
+  EXPRESSION_TYPE_OPERATOR_NULLIF = 304,
+
+  // -----------------------------
+  // Internals added for COALESCE
+  // -----------------------------
+  EXPRESSION_TYPE_OPERATOR_COALESCE = 305,
 
   // -----------------------------
   // Subquery IN/EXISTS
