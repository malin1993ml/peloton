--- conflicted
+++ resolved
@@ -140,17 +140,11 @@
           // if the tuple is visible, then perform predicate evaluation.
           if (predicate_ == nullptr) {
             position_list.push_back(tuple_id);
-<<<<<<< HEAD
             auto res = transaction_manager.PerformRead(tile_group->GetTileGroupId(), tuple_id);
             if(!res){
               transaction_manager.SetTransactionResult(RESULT_FAILURE);
               return res;
             }
-=======
-            // FIXME: PerformRead might fail, should return false here as
-            transaction_manager.PerformRead(tile_group->GetTileGroupId(),
-                                            tuple_id);
->>>>>>> 45ac9b6b
           } else {
             expression::ContainerTuple<storage::TileGroup> tuple(
                 tile_group.get(), tuple_id);
@@ -158,17 +152,11 @@
                             .IsTrue();
             if (eval == true) {
               position_list.push_back(tuple_id);
-<<<<<<< HEAD
               auto res = transaction_manager.PerformRead(tile_group->GetTileGroupId(), tuple_id);
               if(!res){
                 transaction_manager.SetTransactionResult(RESULT_FAILURE);
                 return res;
               }
-=======
-              // FIXME: PerformRead might fail, should return false here as
-              transaction_manager.PerformRead(tile_group->GetTileGroupId(),
-                                              tuple_id);
->>>>>>> 45ac9b6b
             }
           }
         }
