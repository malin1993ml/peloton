//===----------------------------------------------------------------------===//
//
//                         Peloton
//
// nested_loop_join_executor.cpp
//
// Identification: src/backend/executor/nested_loop_join_executor.cpp
//
// Copyright (c) 2015-16, Carnegie Mellon University Database Group
//
//===----------------------------------------------------------------------===//

#include <vector>
#include <unordered_set>

#include "backend/common/types.h"
#include "backend/common/logger.h"
#include "backend/executor/nested_loop_join_executor.h"
#include "backend/executor/executor_context.h"
#include "backend/planner/nested_loop_join_plan.h"
#include "backend/expression/abstract_expression.h"
#include "backend/expression/container_tuple.h"
#include "nodes/pg_list.h"

namespace peloton {
namespace executor {

/**
 * @brief Constructor for nested loop join executor.
 * @param node Nested loop join node corresponding to this executor.
 */
NestedLoopJoinExecutor::NestedLoopJoinExecutor(
    const planner::AbstractPlan *node, ExecutorContext *executor_context)
    : AbstractJoinExecutor(node, executor_context) {}

/**
 * @brief Do some basic checks and create the schema for the output logical
 * tiles.
 * @return true on success, false otherwise.
 */
bool NestedLoopJoinExecutor::DInit() {
  auto status = AbstractJoinExecutor::DInit();
  if (status == false) {
    return status;
  }

  assert(right_result_tiles_.empty());
  right_child_done_ = false;
  right_result_itr_ = 0;

  assert(left_result_tiles_.empty());

  return true;
}

/**
 * @brief Creates logical tiles from the two input logical tiles after applying
 * join predicate.
 * @return true on success, false otherwise.
 *
 * ExecutorContext is set when executing IN+NestLoop. For example:
 * select * from Foo1 where age IN (select id from Foo2 where name='mike');
 * Here:
 * "select id from Foo2 where name='mike'" is transformed as left child.
 * "select * from Foo1 where age " is the right child.
 * "IN" is transformed as a execute context, in NestLoop
 * We put the results of left child in executor_context using NestLoop, and the
 * right child can execute using this context. Otherwise, the right child can't
 * execute. And there is no predicate_ for IN+NestLoop
 *
 * For now, we only set this context for IN operator. Normally, the right child
 * has a complete query that can execute without the context, and we use predicate_
 * to join the left and right result.
 *
 */
bool NestedLoopJoinExecutor::DExecute() {
  LOG_INFO("********** Nested Loop %s Join executor :: 2 children ",
           GetJoinTypeString());

<<<<<<< HEAD
  const planner::NestedLoopJoinPlan &nl_plan_node =
      GetPlanNode<planner::NestedLoopJoinPlan>();
  const NestLoop *nest_loop = nl_plan_node.GetNestLoop();

=======
>>>>>>> 24008cb4
  // Loop until we have non-empty result tile or exit
  for (;;) {
    // Build outer join output when done
    if (left_child_done_ && right_child_done_) {
      return BuildOuterJoinOutput();
    }

    //===--------------------------------------------------------------------===//
    // Pick left and right tiles
    //===--------------------------------------------------------------------===//

    LogicalTile *left_tile = nullptr;
    LogicalTile *right_tile = nullptr;

    bool advance_right_child = false;

    // If we have already retrieved all left child's results in buffer
    if (left_child_done_ == true) {
      LOG_TRACE("Advance the left buffer iterator.");

      assert(!right_result_tiles_.empty());
      left_result_itr_++;

      if (left_result_itr_ >= left_result_tiles_.size()) {
        advance_right_child = true;
        left_result_itr_ = 0;
      }

    }
    // Otherwise, we must attempt to execute the left child
    else {
      // Left child is finished, no more tiles
      if (children_[0]->Execute() == false) {
        LOG_TRACE("Left child is exhausted.");

        left_child_done_ = true;
        left_result_itr_ = 0;
        advance_right_child = true;
      }
      // Buffer the left child's result
      else {
        LOG_TRACE("Retrieve a new tile from left child");
        BufferLeftTile(children_[0]->GetOutput());
        left_result_itr_ = left_result_tiles_.size() - 1;
      }
    }

    if (advance_right_child == true || right_result_tiles_.empty()) {
      // return if right tile is empty
      if (right_child_done_ && right_result_tiles_.empty()) {
        return BuildOuterJoinOutput();
      }

      assert(left_result_itr_ == 0);

      /*
       * Before executing right child, we should set the context for it.
       *
       * nest_loop is supposed to be set but here is for the original version
       */
      if (nest_loop != nullptr && !left_result_tiles_.empty()) {

        // Get the current left tile
        left_tile = left_result_tiles_[left_result_itr_].get();

        /*
         * Go over every pair of tuples in left tile (outer plan),
         * and pass the joinkey to the executor of the inner plan (right tile)
         *
         * Details: get the value according the param,
         *          put the value into context (value list)
         */
        for (auto left_tile_row_itr : *left_tile) {
          expression::ContainerTuple<executor::LogicalTile> left_tuple(
              left_tile, left_tile_row_itr);
          ListCell *lc = nullptr;
          foreach (lc, nest_loop->nestParams) {
            NestLoopParam *nlp = (NestLoopParam *)lfirst(lc);

            /*
             * these parameters are used in postgres, we might use them in the future
             int            paramno = nlp->paramno;
             Var           *paramval = nlp->paramval;
             */

            /*
             * pass the joinkeys to executor params and set the flag = IN_NESTLOOP
             */
            Value value = left_tuple.GetValue(nlp->paramval->varattno - 1);
            children_[1]->ClearContext();
            children_[1]->SetContext(value, IN_NESTLOOP);

            /* Flag parameter value as changed */
            // innerPlan->chgParam = bms_add_member(innerPlan->chgParam, paramno);
          }  // end foreach
        }    // end for
      }      // end if

      // Right child is finished, no more tiles
      if (children_[1]->Execute() == false) {
        LOG_TRACE("Right child is exhausted. Returning false.");

        // Right child exhausted.
        // Release cur Right tile. Clear right child's result buffer and return.
        right_child_done_ = true;

        return BuildOuterJoinOutput();
      }
      // Buffer the Right child's result
      else {
        LOG_TRACE("Advance the Right child.");
        BufferRightTile(children_[1]->GetOutput());
        // return if left tile is empty
        if (left_child_done_ && left_result_tiles_.empty()) {
          return BuildOuterJoinOutput();
        }
      }
    }

    right_tile = right_result_tiles_.back().get();
    left_tile = left_result_tiles_[left_result_itr_].get();

    //===--------------------------------------------------------------------===//
    // Build Join Tile
    //===--------------------------------------------------------------------===//

    // Build output logical tile
    auto output_tile = BuildOutputLogicalTile(left_tile, right_tile);

    // Build position lists
    LogicalTile::PositionListsBuilder pos_lists_builder(left_tile, right_tile);

    // Go over every pair of tuples in left and right logical tiles
    for (auto right_tile_row_itr : *right_tile) {
      bool has_left_match = false;

      for (auto left_tile_row_itr : *left_tile) {
        // Join predicate exists
        if (predicate_ != nullptr) {
          expression::ContainerTuple<executor::LogicalTile> left_tuple(
              left_tile, left_tile_row_itr);
          expression::ContainerTuple<executor::LogicalTile> right_tuple(
              right_tile, right_tile_row_itr);

          // Join predicate is false. Skip pair and continue.
          if (predicate_->Evaluate(&left_tuple, &right_tuple, executor_context_)
                  .IsFalse()) {
            continue;
          }
        }

        RecordMatchedLeftRow(left_result_itr_, left_tile_row_itr);

        // For Left and Full Outer Join
        has_left_match = true;

        // Insert a tuple into the output logical tile
        // First, copy the elements in left logical tile's tuple
        pos_lists_builder.AddRow(left_tile_row_itr, right_tile_row_itr);
      }  // Inner loop of NLJ

      // For Right and Full Outer Join
      if (has_left_match) {
        RecordMatchedRightRow(right_result_tiles_.size() - 1,
                              right_tile_row_itr);
      }

    }  // Outer loop of NLJ

    // Check if we have any join tuples.
    if (pos_lists_builder.Size() > 0) {
      output_tile->SetPositionListsAndVisibility(pos_lists_builder.Release());
      SetOutput(output_tile.release());
      return true;
    }

    LOG_TRACE("This pair produces empty join result. Continue the loop.");
  }  // end the very beginning for loop
}

}  // namespace executor
}  // namespace peloton<|MERGE_RESOLUTION|>--- conflicted
+++ resolved
@@ -77,13 +77,11 @@
   LOG_INFO("********** Nested Loop %s Join executor :: 2 children ",
            GetJoinTypeString());
 
-<<<<<<< HEAD
+  // Prepare nest_loop
   const planner::NestedLoopJoinPlan &nl_plan_node =
       GetPlanNode<planner::NestedLoopJoinPlan>();
   const NestLoop *nest_loop = nl_plan_node.GetNestLoop();
 
-=======
->>>>>>> 24008cb4
   // Loop until we have non-empty result tile or exit
   for (;;) {
     // Build outer join output when done
