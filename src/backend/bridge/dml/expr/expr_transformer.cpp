--- conflicted
+++ resolved
@@ -701,12 +701,7 @@
  * @brief Helper function: re-map Postgres's builtin function
  * to proper expression type in Peloton
  *
-<<<<<<< HEAD
- * @param pg_func_id  PG Function Id used to lookup function in \b
- * fmgr_builtin[]
-=======
  * @param pg_func_id  PG Function Id used to lookup function in fmrg_builtin[]
->>>>>>> 6be40a9c
  * (see Postgres source file 'fmgrtab.cpp')
  * @param args  The argument list in PG ExprState
  * @return            Corresponding expression tree in peloton.
