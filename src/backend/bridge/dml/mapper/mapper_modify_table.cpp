//===----------------------------------------------------------------------===//
//
//                         PelotonDB
//
// mapper_modify_table.cpp
//
// Identification: src/backend/bridge/dml/mapper/mapper_modify_table.cpp
//
// Copyright (c) 2015, Carnegie Mellon University Database Group
//
//===----------------------------------------------------------------------===//

#include "backend/bridge/dml/mapper/mapper.h"
#include "backend/storage/data_table.h"
#include "backend/planner/insert_plan.h"
#include "backend/planner/update_plan.h"
#include "backend/planner/delete_plan.h"

namespace peloton {
namespace bridge {

//===--------------------------------------------------------------------===//
// ModifyTable
//===--------------------------------------------------------------------===//

/**
 * @brief Convert ModifyTableState into AbstractPlan.
 * @return Pointer to the constructed AbstractPlan.
 *
 * Basically, it multiplexes into helper methods based on operation type.
 */
planner::AbstractPlan *PlanTransformer::TransformModifyTable(
    const ModifyTablePlanState *mt_plan_state,
    const TransformOptions options) {

  auto operation = mt_plan_state->operation;

  switch (operation) {
    case CMD_INSERT:
      LOG_INFO("CMD_INSERT");
      return PlanTransformer::TransformInsert(mt_plan_state, options);
      break;

    case CMD_UPDATE:
      LOG_INFO("CMD_UPDATE");
      return PlanTransformer::TransformUpdate(mt_plan_state, options);
      break;

    case CMD_DELETE:
      LOG_INFO("CMD_DELETE");
      return PlanTransformer::TransformDelete(mt_plan_state, options);
      break;

    default:
      LOG_ERROR("Unrecognized operation type : %u", operation);
      break;
  }

  return nullptr;
}

/**
 * @brief Convert ModifyTableState Insert case into AbstractPlan.
 * @return Pointer to the constructed AbstractPlan.
 */
<<<<<<< HEAD
planner::AbstractPlan *PlanTransformer::TransformInsert(
    const ModifyTablePlanState *mt_plan_state, const TransformOptions options) {
  planner::AbstractPlan *plan_node = nullptr;
=======
planner::AbstractPlanNode *PlanTransformer::TransformInsert(
    const ModifyTableState *mt_plan_state, __attribute__((unused)) const TransformOptions options) {
  planner::AbstractPlanNode *plan_node = nullptr;

  /* Resolve result table */
  ResultRelInfo *result_rel_info = mt_plan_state->resultRelInfo;
  Relation result_relation_desc = result_rel_info->ri_RelationDesc;
>>>>>>> 0f95c15c

  Oid database_oid = mt_plan_state->database_oid;
  Oid table_oid = mt_plan_state->table_oid;

  /* Get the target table */
  storage::DataTable *target_table = static_cast<storage::DataTable *>(
      catalog::Manager::GetInstance().GetTableWithOid(database_oid, table_oid));

  if (target_table == nullptr) {
    LOG_ERROR("Target table is not found : database oid %u table oid %u",
              database_oid, table_oid);
    return nullptr;
  }

  LOG_INFO("Insert into: database oid %u table oid %u", database_oid,
           table_oid);

  AbstractPlanState *sub_planstate = mt_plan_state->mt_plans[0];
  ResultPlanState *result_planstate = (ResultPlanState *) sub_planstate;

  auto project_info =
      BuildProjectInfo(result_planstate->proj,
                       mt_plan_state->table_nattrs);

  plan_node = new planner::InsertPlan(target_table, project_info);


  return plan_node;
}

planner::AbstractPlan *PlanTransformer::TransformUpdate(
    const ModifyTablePlanState *mt_plan_state,
    const TransformOptions options) {
  /*
   * NOTE:
   * In Postgres, the new tuple is returned by an underlying Scan node
   * (by means of non-trivial projections),
   * and the Postgres Update (ModifyTable) node merely replace the old tuple
   * with it.
   * In Peloton, we want to shift the responsibility of constructing the
   * new tuple to the Update node.
   * So, we peek and steal the projection info from our child,
   * but leave it to process the WHERE clause.
   */

  Oid database_oid = mt_plan_state->database_oid;
  Oid table_oid = mt_plan_state->table_oid;

  // Get the target table
  storage::DataTable *target_table = static_cast<storage::DataTable *>(
      catalog::Manager::GetInstance().GetTableWithOid(database_oid, table_oid));

  if (target_table == nullptr) {
    LOG_ERROR("Target table is not found : database oid %u table oid %u",
              database_oid, table_oid);
    return nullptr;
  }

  LOG_INFO("Update table : database oid %u table oid %u", database_oid,
            table_oid);

  // Child must be a scan node
  auto sub_planstate = (AbstractScanPlanState*) mt_plan_state->mt_plans[0];

  auto project_info = BuildProjectInfo(sub_planstate->proj,
                                       mt_plan_state->table_nattrs);

  planner::AbstractPlan *plan_node = nullptr;
  plan_node = new planner::UpdatePlan(target_table, project_info);

  TransformOptions new_options = options;
  new_options.use_projInfo = false;

  plan_node->AddChild(TransformPlan(sub_planstate, new_options));

  return plan_node;
}

/**
 * @brief Convert a Postgres ModifyTableState with DELETE operation
 * into a Peloton DeleteNode.
 * @return Pointer to the constructed AbstractPlan.
 *
 * Just like Peloton,
 * the delete plan state in Postgres simply deletes tuples
 * returned by a subplan (mostly Scan).
 * So we don't need to handle predicates locally .
 */
planner::AbstractPlan *PlanTransformer::TransformDelete(
    const ModifyTablePlanState *mt_plan_state,
    const TransformOptions options) {
  // Grab Database ID and Table ID

  Oid database_oid = mt_plan_state->database_oid;
  Oid table_oid = mt_plan_state->table_oid;

  /* Get the target table */
  storage::DataTable *target_table = static_cast<storage::DataTable *>(
      catalog::Manager::GetInstance().GetTableWithOid(database_oid, table_oid));

  if (target_table == nullptr) {
    LOG_ERROR("Target table is not found : database oid %u table oid %u",
              database_oid, table_oid);
    return nullptr;
  }

  LOG_INFO("Delete :: database oid %u table oid %u", database_oid,
           table_oid);

  // Create the peloton plan node
  bool truncate = false;
  auto plan_node = new planner::DeletePlan(target_table, truncate);

  // Add child plan node(s)
  TransformOptions new_options = options;
  new_options.use_projInfo = false;

  auto sub_planstate = mt_plan_state->mt_plans[0];
  auto child_plan_node = TransformPlan(sub_planstate, new_options);

  plan_node->AddChild(child_plan_node);

  return plan_node;
}

}  // namespace bridge
}  // namespace peloton<|MERGE_RESOLUTION|>--- conflicted
+++ resolved
@@ -63,19 +63,10 @@
  * @brief Convert ModifyTableState Insert case into AbstractPlan.
  * @return Pointer to the constructed AbstractPlan.
  */
-<<<<<<< HEAD
 planner::AbstractPlan *PlanTransformer::TransformInsert(
-    const ModifyTablePlanState *mt_plan_state, const TransformOptions options) {
+    const ModifyTablePlanState *mt_plan_state, __attribute__((unused)) const TransformOptions options) {
   planner::AbstractPlan *plan_node = nullptr;
-=======
-planner::AbstractPlanNode *PlanTransformer::TransformInsert(
-    const ModifyTableState *mt_plan_state, __attribute__((unused)) const TransformOptions options) {
-  planner::AbstractPlanNode *plan_node = nullptr;
 
-  /* Resolve result table */
-  ResultRelInfo *result_rel_info = mt_plan_state->resultRelInfo;
-  Relation result_relation_desc = result_rel_info->ri_RelationDesc;
->>>>>>> 0f95c15c
 
   Oid database_oid = mt_plan_state->database_oid;
   Oid table_oid = mt_plan_state->table_oid;
@@ -97,8 +88,7 @@
   ResultPlanState *result_planstate = (ResultPlanState *) sub_planstate;
 
   auto project_info =
-      BuildProjectInfo(result_planstate->proj,
-                       mt_plan_state->table_nattrs);
+      BuildProjectInfo(result_planstate->proj);
 
   plan_node = new planner::InsertPlan(target_table, project_info);
 
@@ -140,8 +130,7 @@
   // Child must be a scan node
   auto sub_planstate = (AbstractScanPlanState*) mt_plan_state->mt_plans[0];
 
-  auto project_info = BuildProjectInfo(sub_planstate->proj,
-                                       mt_plan_state->table_nattrs);
+  auto project_info = BuildProjectInfo(sub_planstate->proj);
 
   planner::AbstractPlan *plan_node = nullptr;
   plan_node = new planner::UpdatePlan(target_table, project_info);
