--- conflicted
+++ resolved
@@ -127,12 +127,7 @@
   }
 
   std::shared_ptr<storage::TileGroup> tile_group;
-<<<<<<< HEAD
   oid_t tuple_slot = INVALID_OID;
-=======
-  oid_t tuple_slot_id = INVALID_OID;
-  oid_t tile_group_offset = INVALID_OID;
->>>>>>> d9fc9348
   oid_t tile_group_id = INVALID_OID;
 
   // get valid tuple.
@@ -140,51 +135,12 @@
     // get the last tile group.
     tile_group = GetTileGroup(tile_group_count_ - 1);
 
-<<<<<<< HEAD
     tuple_slot = tile_group->InsertTuple(tuple);
 
     // now we have already obtained a new tuple slot.
     if (tuple_slot != INVALID_OID) {
       tile_group_id = tile_group->GetTileGroupId();
       break;
-=======
-  while (tuple_slot_id == INVALID_OID) {
-    // First, figure out last tile group
-    {
-      std::lock_guard<std::mutex> lock(table_mutex);
-
-      // Grab a free slot if available
-      if(free_slots.empty() == false) {
-        auto free_slot = free_slots.back();
-        free_slots.pop();
-        tuple_slot_id = free_slot.offset;
-        tile_group_id = free_slot.block;
-        LOG_TRACE("Pop free slot : %lu %lu \n", free_slot.block, free_slot.offset);
-      }
-      else {
-        assert(GetTileGroupCount() > 0);
-        tile_group_offset = GetTileGroupCount() - 1;
-      }
-      LOG_TRACE("Tile group offset :: %lu ", tile_group_offset);
-    }
-
-    // Put it into the available empty slot
-    if(tuple_slot_id != INVALID_OID) {
-      tile_group = GetTileGroupById(tile_group_id);
-      tile_group->InsertTuple(transaction_id, tuple_slot_id, tuple);
-      LOG_TRACE("Reused free slot : %lu %lu \n", tile_group_offset, tuple_slot_id);
-    }
-    // Otherwise, try to grab a slot in the tile group header
-    else {
-      tile_group = GetTileGroup(tile_group_offset);
-      tile_group_id = tile_group->GetTileGroupId();
-      tuple_slot_id = tile_group->InsertTuple(transaction_id, tuple);
-    }
-
-    if (tuple_slot_id == INVALID_OID) {
-      // XXX Should we put this in a critical section?
-      AddDefaultTileGroup();
->>>>>>> d9fc9348
     }
   }
   // if this is the last tuple slot we can get
@@ -197,7 +153,7 @@
             tile_group_count_, tile_group->GetTileGroupId(), tile_group.get());
 
   // Set tuple location
-  ItemPointer location(tile_group_id, tuple_slot_id);
+  ItemPointer location(tile_group_id, tuple_slot);
 
   return location;
 }
@@ -440,13 +396,6 @@
     }
   }
 
-  // Add the empty slot to the list of reusable slots
-  {
-    std::lock_guard<std::mutex> lock(table_mutex);
-    LOG_TRACE("Push free slot : %lu %lu \n", location.block, location.offset);
-    free_slots.push(location);
-  }
-
   return true;
 }
 
