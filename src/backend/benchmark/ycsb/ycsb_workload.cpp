--- conflicted
+++ resolved
@@ -200,11 +200,6 @@
 
   auto update_ratio = state.update_ratio;
 
-<<<<<<< HEAD
-  UniformGenerator generator;
-
-=======
->>>>>>> cf42e91d
   oid_t &execution_count_ref = abort_counts[thread_id];
   oid_t &transaction_count_ref = commit_counts[thread_id];
 
@@ -217,15 +212,9 @@
     if (is_running == false) {
       break;
     }
-<<<<<<< HEAD
-    auto rng_val = generator.GetSample();
-	  if (rng_val < update_ratio) {
-      while (RunUpdate() == false) {
-=======
 
     if (state.run_mix) {
       while (RunMixed(zipf, 12, 2) == false) {
->>>>>>> cf42e91d
         execution_count_ref++;
       }
     } else {
