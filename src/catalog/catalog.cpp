//===----------------------------------------------------------------------===//
//
//                         Peloton
//
// catalog.cpp
//
// Identification: src/catalog/catalog.cpp
//
// Copyright (c) 2015-17, Carnegie Mellon University Database Group
//
//===---------------------------------------------------------------------===//

#include "catalog/catalog.h"

#include "catalog/column_catalog.h"
#include "catalog/index_catalog.h"
#include "catalog/database_catalog.h"
#include "catalog/database_metrics_catalog.h"
#include "catalog/table_catalog.h"
#include "catalog/table_metrics_catalog.h"
#include "catalog/index_metrics_catalog.h"
#include "catalog/query_metrics_catalog.h"
#include "catalog/settings_catalog.h"
#include "concurrency/transaction_manager_factory.h"
#include "catalog/trigger_catalog.h"
#include "catalog/proc_catalog.h"
#include "catalog/language_catalog.h"
#include "function/date_functions.h"
#include "function/decimal_functions.h"
#include "function/string_functions.h"
#include "index/index_factory.h"
#include "storage/storage_manager.h"
#include "storage/table_factory.h"
#include "type/ephemeral_pool.h"

namespace peloton {
namespace catalog {

// Get instance of the global catalog
Catalog *Catalog::GetInstance() {
  static Catalog global_catalog;
  return &global_catalog;
}

/* Initialization of catalog, including:
 * 1) create pg_catalog database, create catalog tables, add them into
 * pg_catalog database, insert columns into pg_attribute
 * 2) create necessary indexes, insert into pg_index
 * 3) insert pg_catalog into pg_database, catalog tables into pg_table
 */
Catalog::Catalog() : pool_(new type::EphemeralPool()) {
  // Begin transaction for catalog initialization
  auto &txn_manager = concurrency::TransactionManagerFactory::GetInstance();
  auto txn = txn_manager.BeginTransaction();
  auto storage_manager = storage::StorageManager::GetInstance();
  // Create pg_catalog database
  auto pg_catalog = new storage::Database(CATALOG_DATABASE_OID);
  pg_catalog->setDBName(CATALOG_DATABASE_NAME);
  storage_manager->AddDatabaseToStorageManager(pg_catalog);

  // Create catalog tables
  auto pg_database = DatabaseCatalog::GetInstance(pg_catalog, pool_.get(), txn);
  auto pg_table = TableCatalog::GetInstance(pg_catalog, pool_.get(), txn);
  IndexCatalog::GetInstance(pg_catalog, pool_.get(), txn);
  //  ColumnCatalog::GetInstance(); // Called implicitly

  // Create indexes on catalog tables, insert them into pg_index
  // note that CreateIndex() from catalog.cpp will create index on storage level
  // table and at the same time insert a new index record into pg_index
  // TODO: This should be hash index rather than tree index?? (but postgres use
  // btree!!)

  CreatePrimaryIndex(CATALOG_DATABASE_OID, DATABASE_CATALOG_OID, txn);
  CreatePrimaryIndex(CATALOG_DATABASE_OID, TABLE_CATALOG_OID, txn);

  CreateIndex(CATALOG_DATABASE_OID, DATABASE_CATALOG_OID,
              {DatabaseCatalog::ColumnId::DATABASE_NAME},
              DATABASE_CATALOG_NAME "_skey0", IndexType::BWTREE,
              IndexConstraintType::UNIQUE, true, txn, true);

  CreateIndex(CATALOG_DATABASE_OID, TABLE_CATALOG_OID,
              {TableCatalog::ColumnId::TABLE_NAME,
               TableCatalog::ColumnId::DATABASE_OID},
              TABLE_CATALOG_NAME "_skey0", IndexType::BWTREE,
              IndexConstraintType::UNIQUE, true, txn, true);
  CreateIndex(CATALOG_DATABASE_OID, TABLE_CATALOG_OID,
              {TableCatalog::ColumnId::DATABASE_OID},
              TABLE_CATALOG_NAME "_skey1", IndexType::BWTREE,
              IndexConstraintType::DEFAULT, false, txn, true);

  // actual index already added in column_catalog, index_catalog constructor
  // the reason we treat those two catalog tables differently is that indexes
  // needs to be built before insert tuples into table
  IndexCatalog::GetInstance()->InsertIndex(
      COLUMN_CATALOG_PKEY_OID, COLUMN_CATALOG_NAME "_pkey", COLUMN_CATALOG_OID,
      IndexType::BWTREE, IndexConstraintType::PRIMARY_KEY, true,
      {ColumnCatalog::ColumnId::TABLE_OID,
       ColumnCatalog::ColumnId::COLUMN_NAME},
      pool_.get(), txn);
  IndexCatalog::GetInstance()->InsertIndex(
      COLUMN_CATALOG_SKEY0_OID, COLUMN_CATALOG_NAME "_skey0",
      COLUMN_CATALOG_OID, IndexType::BWTREE, IndexConstraintType::UNIQUE, true,
      {ColumnCatalog::ColumnId::TABLE_OID, ColumnCatalog::ColumnId::COLUMN_ID},
      pool_.get(), txn);
  IndexCatalog::GetInstance()->InsertIndex(
      COLUMN_CATALOG_SKEY1_OID, COLUMN_CATALOG_NAME "_skey1",
      COLUMN_CATALOG_OID, IndexType::BWTREE, IndexConstraintType::DEFAULT,
      false, {ColumnCatalog::ColumnId::TABLE_OID}, pool_.get(), txn);

  IndexCatalog::GetInstance()->InsertIndex(
      INDEX_CATALOG_PKEY_OID, INDEX_CATALOG_NAME "_pkey", INDEX_CATALOG_OID,
      IndexType::BWTREE, IndexConstraintType::PRIMARY_KEY, true,
      {IndexCatalog::ColumnId::INDEX_OID}, pool_.get(), txn);
  IndexCatalog::GetInstance()->InsertIndex(
      INDEX_CATALOG_SKEY0_OID, INDEX_CATALOG_NAME "_skey0", INDEX_CATALOG_OID,
      IndexType::BWTREE, IndexConstraintType::UNIQUE, true,
      {IndexCatalog::ColumnId::INDEX_NAME}, pool_.get(), txn);
  IndexCatalog::GetInstance()->InsertIndex(
      INDEX_CATALOG_SKEY1_OID, INDEX_CATALOG_NAME "_skey1", INDEX_CATALOG_OID,
      IndexType::BWTREE, IndexConstraintType::DEFAULT, false,
      {IndexCatalog::ColumnId::TABLE_OID}, pool_.get(), txn);

  // Insert pg_catalog database into pg_database
  pg_database->InsertDatabase(CATALOG_DATABASE_OID, CATALOG_DATABASE_NAME,
                              pool_.get(), txn);

  // Insert catalog tables into pg_table
  pg_table->InsertTable(DATABASE_CATALOG_OID, DATABASE_CATALOG_NAME,
                        CATALOG_DATABASE_OID, pool_.get(), txn);
  pg_table->InsertTable(TABLE_CATALOG_OID, TABLE_CATALOG_NAME,
                        CATALOG_DATABASE_OID, pool_.get(), txn);
  pg_table->InsertTable(INDEX_CATALOG_OID, INDEX_CATALOG_NAME,
                        CATALOG_DATABASE_OID, pool_.get(), txn);
  pg_table->InsertTable(COLUMN_CATALOG_OID, COLUMN_CATALOG_NAME,
                        CATALOG_DATABASE_OID, pool_.get(), txn);

  // Commit transaction
  txn_manager.CommitTransaction(txn);
}

void Catalog::Bootstrap() {
  auto &txn_manager = concurrency::TransactionManagerFactory::GetInstance();
  auto txn = txn_manager.BeginTransaction();

  DatabaseMetricsCatalog::GetInstance(txn);
  TableMetricsCatalog::GetInstance(txn);
  IndexMetricsCatalog::GetInstance(txn);
  QueryMetricsCatalog::GetInstance(txn);
  SettingsCatalog::GetInstance(txn);
  TriggerCatalog::GetInstance(txn);
  LanguageCatalog::GetInstance(txn);
  ProcCatalog::GetInstance(txn);

  txn_manager.CommitTransaction(txn);

  InitializeLanguages();
  InitializeFunctions();
}

//===----------------------------------------------------------------------===//
// CREATE FUNCTIONS
//===----------------------------------------------------------------------===//

ResultType Catalog::CreateDatabase(const std::string &database_name,
                                   concurrency::Transaction *txn) {
  if (txn == nullptr)
    throw CatalogException("Do not have transaction to create database " +
                           database_name);

  auto pg_database = DatabaseCatalog::GetInstance();
  auto storage_manager = storage::StorageManager::GetInstance();
  // Check if a database with the same name exists
  auto database_object = pg_database->GetDatabaseObject(database_name, txn);
  if (database_object != nullptr)
    throw CatalogException("Database " + database_name + " already exists");

  // Create actual database
  oid_t database_oid = pg_database->GetNextOid();

  storage::Database *database = new storage::Database(database_oid);

  // TODO: This should be deprecated, dbname should only exists in pg_db
  database->setDBName(database_name);

  {
    std::lock_guard<std::mutex> lock(catalog_mutex);
    storage_manager->AddDatabaseToStorageManager(database);
  }
  // put database object into rw_object_set
  txn->RecordCreate(database_oid, INVALID_OID, INVALID_OID);

  // Insert database record into pg_db
  pg_database->InsertDatabase(database_oid, database_name, pool_.get(), txn);

  LOG_TRACE("Database %s created. Returning RESULT_SUCCESS.",
            database_name.c_str());
  return ResultType::SUCCESS;
}

/*@brief   create table
 * @param   database_name    the database which the table belongs to
 * @param   table_name       name of the table to add index on
 * @param   schema           schema, a.k.a metadata of the table
 * @param   txn              Transaction
 * @return  Transaction ResultType(SUCCESS or FAILURE)
 */
ResultType Catalog::CreateTable(const std::string &database_name,
                                const std::string &table_name,
                                std::unique_ptr<catalog::Schema> schema,
                                concurrency::Transaction *txn,
                                bool is_catalog) {
  if (txn == nullptr)
    throw CatalogException("Do not have transaction to create table " +
                           table_name);

  LOG_TRACE("Creating table %s in database %s", table_name.c_str(),
            database_name.c_str());
  // get database oid from pg_database
  auto database_object =
      DatabaseCatalog::GetInstance()->GetDatabaseObject(database_name, txn);
  if (database_object == nullptr)
    throw CatalogException("Can't find Database " + database_name +
                           " to create table");

  // get table oid from pg_table
  auto table_object = database_object->GetTableObject(table_name);
  if (table_object != nullptr)
    throw CatalogException("Table " + table_name + " already exists");

  auto storage_manager = storage::StorageManager::GetInstance();
  auto database =
      storage_manager->GetDatabaseWithOid(database_object->GetDatabaseOid());

  // Check duplicate column names
  std::set<std::string> column_names;
  auto columns = schema.get()->GetColumns();

  for (auto column : columns) {
    auto column_name = column.GetName();
    if (column_names.count(column_name) == 1)
      throw CatalogException("Can't create table " + table_name +
                             " with duplicate column name");
    column_names.insert(column_name);
  }

  // Create actual table
  auto pg_table = TableCatalog::GetInstance();
  oid_t table_oid = pg_table->GetNextOid();
  bool own_schema = true;
  bool adapt_table = false;
  auto table = storage::TableFactory::GetDataTable(
      database_object->GetDatabaseOid(), table_oid, schema.release(),
      table_name, DEFAULT_TUPLES_PER_TILEGROUP, own_schema, adapt_table,
      is_catalog);
  database->AddTable(table, is_catalog);
  // put data table object into rw_object_set
  txn->RecordCreate(database_object->GetDatabaseOid(), table_oid, INVALID_OID);

  // Update pg_table with table info
  pg_table->InsertTable(table_oid, table_name,
                        database_object->GetDatabaseOid(), pool_.get(), txn);
  oid_t column_id = 0;
  for (const auto &column : table->GetSchema()->GetColumns()) {
    ColumnCatalog::GetInstance()->InsertColumn(
        table_oid, column.GetName(), column_id, column.GetOffset(),
        column.GetType(), column.IsInlined(), column.GetConstraints(),
        pool_.get(), txn);
    column_id++;

    // Create index on unique single column
    if (column.IsUnique()) {
      std::string col_name = column.GetName();
      std::string index_name = table->GetName() + "_" + col_name + "_UNIQ";
      CreateIndex(database_name, table_name, {column_id}, index_name, true,
                  IndexType::BWTREE, txn);
      LOG_DEBUG("Added a UNIQUE index on %s in %s.", col_name.c_str(),
                table_name.c_str());
    }
  }
  CreatePrimaryIndex(database_object->GetDatabaseOid(), table_oid, txn);
  return ResultType::SUCCESS;
}

/*@brief   create primary index on table
 * Note that this is a catalog helper function only called within catalog.cpp
 * If you want to create index on table outside, call CreateIndex() instead
 * @param   database_oid     the database which the indexed table belongs to
 * @param   table_oid        oid of the table to add index on
 * @param   txn              Transaction
 * @return  Transaction ResultType(SUCCESS or FAILURE)
 */
ResultType Catalog::CreatePrimaryIndex(oid_t database_oid, oid_t table_oid,
                                       concurrency::Transaction *txn) {
  LOG_TRACE("Trying to create primary index for table %d", table_oid);

  auto storage_manager = storage::StorageManager::GetInstance();

  auto database = storage_manager->GetDatabaseWithOid(database_oid);

  auto table = database->GetTableWithOid(table_oid);

  std::vector<oid_t> key_attrs;
  catalog::Schema *key_schema = nullptr;
  index::IndexMetadata *index_metadata = nullptr;
  auto schema = table->GetSchema();

  // Find primary index attributes
  int column_idx = 0;
  auto &schema_columns = schema->GetColumns();
  for (auto &column : schema_columns) {
    if (column.IsPrimary()) {
      key_attrs.push_back(column_idx);
    }
    column_idx++;
  }

  if (key_attrs.empty()) return ResultType::FAILURE;

  key_schema = catalog::Schema::CopySchema(schema, key_attrs);
  key_schema->SetIndexedColumns(key_attrs);

  std::string index_name = table->GetName() + "_pkey";

  bool unique_keys = true;
  oid_t index_oid = IndexCatalog::GetInstance()->GetNextOid();

  index_metadata = new index::IndexMetadata(
      index_name, index_oid, table_oid, database_oid, IndexType::BWTREE,
      IndexConstraintType::PRIMARY_KEY, schema, key_schema, key_attrs,
      unique_keys);

  std::shared_ptr<index::Index> pkey_index(
      index::IndexFactory::GetIndex(index_metadata));
  table->AddIndex(pkey_index);

  // put index object into rw_object_set
  txn->RecordCreate(database_oid, table_oid, index_oid);
  // insert index record into index_catalog(pg_index) table
  IndexCatalog::GetInstance()->InsertIndex(
      index_oid, index_name, table_oid, IndexType::BWTREE,
      IndexConstraintType::PRIMARY_KEY, unique_keys, key_attrs, pool_.get(),
      txn);

  LOG_TRACE("Successfully created primary key index '%s' for table '%s'",
            index_name.c_str(), table->GetName().c_str());

  return ResultType::SUCCESS;
}

/*@brief   create index on table
 * @param   database_name    the database which the indexed table belongs to
 * @param   table_name       name of the table to add index on
 * @param   index_attr       collection of the indexed attribute(column) name
 * @param   index_name       name of the table to add index on
 * @param   unique_keys      index supports duplicate key or not
 * @param   index_type       the type of index(default value is BWTREE)
 * @param   txn              Transaction
 * @param   is_catalog       index is built on catalog table or not(useful in
 * catalog table Initialization)
 * @return  Transaction ResultType(SUCCESS or FAILURE)
 */
ResultType Catalog::CreateIndex(const std::string &database_name,
                                const std::string &table_name,
                                const std::vector<oid_t> &key_attrs,
                                const std::string &index_name, bool unique_keys,
                                IndexType index_type,
                                concurrency::Transaction *txn) {
  if (txn == nullptr)
    throw CatalogException("Do not have transaction to create database " +
                           index_name);

  LOG_TRACE("Trying to create index %s for table %s", index_name.c_str(),
            table_name.c_str());

  // check if database exists
  auto database_object =
      DatabaseCatalog::GetInstance()->GetDatabaseObject(database_name, txn);
  if (database_object == nullptr)
    throw CatalogException("Can't find Database " + database_name +
                           " to create index");

  // check if table exists
  auto table_object = database_object->GetTableObject(table_name);
  if (table_object == nullptr)
    throw CatalogException("Can't find table " + table_name +
                           " to create index");

  IndexConstraintType index_constraint =
      unique_keys ? IndexConstraintType::UNIQUE : IndexConstraintType::DEFAULT;

  ResultType success = CreateIndex(
      database_object->GetDatabaseOid(), table_object->GetTableOid(), key_attrs,
      index_name, index_type, index_constraint, unique_keys, txn);

  return success;
}

ResultType Catalog::CreateIndex(oid_t database_oid, oid_t table_oid,
                                const std::vector<oid_t> &key_attrs,
                                const std::string &index_name,
                                IndexType index_type,
                                IndexConstraintType index_constraint,
                                bool unique_keys, concurrency::Transaction *txn,
                                bool is_catalog) {
  if (txn == nullptr)
    throw CatalogException("Do not have transaction to create index " +
                           index_name);

  LOG_TRACE("Trying to create index for table %d", table_oid);

  if (is_catalog == false) {
    // check if table already has index with same name
    // only check when is_catalog flag == false
    auto database_object =
        DatabaseCatalog::GetInstance()->GetDatabaseObject(database_oid, txn);
    auto table_object = database_object->GetTableObject(table_oid);
    auto index_object = table_object->GetIndexObject(index_name);

    if (index_object != nullptr)
      throw CatalogException("Index " + index_name + " already exists");
  }
  auto storage_manager = storage::StorageManager::GetInstance();
  auto database = storage_manager->GetDatabaseWithOid(database_oid);
  auto table = database->GetTableWithOid(table_oid);
  auto schema = table->GetSchema();

  // Passed all checks, now get all index metadata
  LOG_TRACE("Trying to create index %s on table %d", index_name.c_str(),
            table_oid);
  auto pg_index = IndexCatalog::GetInstance();
  oid_t index_oid = pg_index->GetNextOid();
  auto key_schema = catalog::Schema::CopySchema(schema, key_attrs);
  key_schema->SetIndexedColumns(key_attrs);

  // Set index metadata
  auto index_metadata = new index::IndexMetadata(
      index_name, index_oid, table_oid, database_oid, index_type,
      index_constraint, schema, key_schema, key_attrs, unique_keys);

  // Add index to table
  std::shared_ptr<index::Index> key_index(
      index::IndexFactory::GetIndex(index_metadata));
  table->AddIndex(key_index);

  // Put index object into rw_object_set
  txn->RecordCreate(database_oid, table_oid, index_oid);
  // Insert index record into pg_index
  IndexCatalog::GetInstance()->InsertIndex(
      index_oid, index_name, table_oid, index_type, index_constraint,
      unique_keys, key_attrs, pool_.get(), txn);

  LOG_TRACE("Successfully add index for table %s contains %d indexes",
            table->GetName().c_str(), (int)table->GetValidIndexCount());
  return ResultType::SUCCESS;
}

//===----------------------------------------------------------------------===//
// DROP FUNCTIONS
//===----------------------------------------------------------------------===//

/*
 * only for test purposes
 */
ResultType Catalog::DropDatabaseWithName(const std::string &database_name,
                                         concurrency::Transaction *txn) {
  if (txn == nullptr)
    throw CatalogException("Do not have transaction to drop database " +
                           database_name);

  auto database_object =
      DatabaseCatalog::GetInstance()->GetDatabaseObject(database_name, txn);
  if (database_object == nullptr)
    throw CatalogException("Drop Database: " + database_name +
                           " does not exist");

  return DropDatabaseWithOid(database_object->GetDatabaseOid(), txn);
}

ResultType Catalog::DropDatabaseWithOid(oid_t database_oid,
                                        concurrency::Transaction *txn) {
  if (txn == nullptr)
    throw CatalogException("Do not have transaction to drop database " +
                           std::to_string(database_oid));
  auto storage_manager = storage::StorageManager::GetInstance();
  // Drop actual tables in the database
  auto database_object =
      DatabaseCatalog::GetInstance()->GetDatabaseObject(database_oid, txn);
  auto table_objects = database_object->GetTableObjects();
  for (auto it : table_objects) {
    DropTable(database_oid, it.second->GetTableOid(), txn);
  }

  // Drop database record in catalog
  if (!DatabaseCatalog::GetInstance()->DeleteDatabase(database_oid, txn))
    throw CatalogException("Database record: " + std::to_string(database_oid) +
                           " does not exist in pg_database");

  // put database object into rw_object_set
  storage_manager->GetDatabaseWithOid(database_oid);
  txn->RecordDrop(database_oid, INVALID_OID, INVALID_OID);

  return ResultType::SUCCESS;
}

/*@brief   Drop table
 * 1. drop all the indexes on actual table, and drop index records in pg_index
 * 2. drop all the columns records in pg_attribute
 * 3. drop table record in pg_table
 * 4. delete actual table(storage level), cleanup schema, foreign keys,
 * tile_groups
 * @param   database_name    the database which the dropped table belongs to
 * @param   table_name       the dropped table name
 * @param   txn              Transaction
 * @return  Transaction ResultType(SUCCESS or FAILURE)
 */
ResultType Catalog::DropTable(const std::string &database_name,
                              const std::string &table_name,
                              concurrency::Transaction *txn) {
  if (txn == nullptr)
    throw CatalogException("Do not have transaction to drop table " +
                           table_name);

  // Checking if statement is valid
  auto database_object =
      DatabaseCatalog::GetInstance()->GetDatabaseObject(database_name, txn);
  if (database_object == nullptr)
    throw CatalogException("Drop Table: database " + database_name +
                           " does not exist");

  // check if table exists
  auto table_object = database_object->GetTableObject(table_name);
  if (table_object == nullptr)
    throw CatalogException("Drop Table: table " + table_name +
                           " does not exist");

  ResultType result = DropTable(database_object->GetDatabaseOid(),
                                table_object->GetTableOid(), txn);
  return result;
}

/*@brief   Drop table
 * 1. drop all the indexes on actual table, and drop index records in pg_index
 * 2. drop all the columns records in pg_attribute
 * 3. drop table record in pg_table
 * 4. delete actual table(storage level), cleanup schema, foreign keys,
 * tile_groups
 * @param   database_oid    the database which the dropped table belongs to
 * @param   table_oid       the dropped table name
 * @param   txn             Transaction
 * @return  Transaction ResultType(SUCCESS or FAILURE)
 */
ResultType Catalog::DropTable(oid_t database_oid, oid_t table_oid,
                              concurrency::Transaction *txn) {
  LOG_TRACE("Dropping table %d from database %d", database_oid, table_oid);
  auto storage_manager = storage::StorageManager::GetInstance();
  auto database = storage_manager->GetDatabaseWithOid(database_oid);
  auto database_object =
      DatabaseCatalog::GetInstance()->GetDatabaseObject(database_oid, txn);
  auto table_object = database_object->GetTableObject(table_oid);
  auto index_objects = table_object->GetIndexObjects();
  LOG_TRACE("dropping #%d indexes", (int)index_objects.size());

  for (auto it : index_objects) DropIndex(it.second->GetIndexOid(), txn);
  ColumnCatalog::GetInstance()->DeleteColumns(table_oid, txn);
  TableCatalog::GetInstance()->DeleteTable(table_oid, txn);

  database->GetTableWithOid(table_oid);
  txn->RecordDrop(database_oid, table_oid, INVALID_OID);

  return ResultType::SUCCESS;
}

/*@brief   Drop Index on table
 * @param   index_oid      the oid of the index to be dropped
 * @param   txn            Transaction
 * @return  Transaction ResultType(SUCCESS or FAILURE)
 */
ResultType Catalog::DropIndex(oid_t index_oid, concurrency::Transaction *txn) {
  if (txn == nullptr)
    throw CatalogException("Do not have transaction to drop index " +
                           std::to_string(index_oid));
  // find index catalog object by looking up pg_index or read from cache using
  // index_oid
  auto index_object =
      IndexCatalog::GetInstance()->GetIndexObject(index_oid, txn);
  if (index_object == nullptr) {
    throw CatalogException("Can't find index " + std::to_string(index_oid) +
                           " to drop");
  }
  // the tricky thing about drop index is that you only know index oid or
  // index
  // table_oid and you must obtain database_object-->table_object in reverse
  // way
  // invalidate index cache object in table_catalog
  auto table_object = TableCatalog::GetInstance()->GetTableObject(
      index_object->GetTableOid(), txn);
  auto storage_manager = storage::StorageManager::GetInstance();
  auto table = storage_manager->GetTableWithOid(table_object->GetDatabaseOid(),
                                                index_object->GetTableOid());
  // drop record in pg_index
  IndexCatalog::GetInstance()->DeleteIndex(index_oid, txn);
  LOG_TRACE("Successfully drop index %d for table %s", index_oid,
            table->GetName().c_str());

  // register index object in rw_object_set
  table->GetIndexWithOid(index_oid);
  txn->RecordDrop(table_object->GetDatabaseOid(), table_object->GetTableOid(),
                  index_oid);

  return ResultType::SUCCESS;
}

//===--------------------------------------------------------------------===//
// GET WITH NAME - CHECK FROM CATALOG TABLES, USING TRANSACTION
//===--------------------------------------------------------------------===//

/* Check database from pg_database with database_name using txn,
 * get it from storage layer using database_oid,
 * throw exception and abort txn if not exists/invisible
 * */
storage::Database *Catalog::GetDatabaseWithName(
    const std::string &database_name, concurrency::Transaction *txn) const {
  PL_ASSERT(txn != nullptr);

  // Check in pg_database using txn
  auto database_object =
      DatabaseCatalog::GetInstance()->GetDatabaseObject(database_name, txn);

  if (database_object == nullptr) {
    throw CatalogException("Database " + database_name + " is not found");
  }

  auto storage_manager = storage::StorageManager::GetInstance();
  return storage_manager->GetDatabaseWithOid(database_object->GetDatabaseOid());
}

/* Check table from pg_table with table_name using txn,
 * get it from storage layer using table_oid,
 * throw exception and abort txn if not exists/invisible
 * */
storage::DataTable *Catalog::GetTableWithName(const std::string &database_name,
                                              const std::string &table_name,
                                              concurrency::Transaction *txn) {
  PL_ASSERT(txn != nullptr);

  LOG_TRACE("Looking for table %s in database %s", table_name.c_str(),
            database_name.c_str());

  // Check in pg_database, throw exception and abort txn if not exists
  auto table_object = GetTableObject(database_name, table_name, txn);

  // Get table from storage manager
  auto storage_manager = storage::StorageManager::GetInstance();
  return storage_manager->GetTableWithOid(table_object->GetDatabaseOid(),
                                          table_object->GetTableOid());
}

/* Check table from pg_table with table_name using txn,
 * get it from storage layer using table_oid,
 * throw exception and abort txn if not exists/invisible
 * */
std::shared_ptr<DatabaseCatalogObject> Catalog::GetDatabaseObject(
    const std::string &database_name, concurrency::Transaction *txn) {
  if (txn == nullptr) {
    throw CatalogException("Do not have transaction to get table object " +
                           database_name);
  }

  LOG_TRACE("Looking for database %s", database_name.c_str());

  // Check in pg_database, throw exception and abort txn if not exists
  auto database_object =
      DatabaseCatalog::GetInstance()->GetDatabaseObject(database_name, txn);

  if (!database_object || database_object->GetDatabaseOid() == INVALID_OID) {
    throw CatalogException("Database " + database_name + " is not found");
  }

  return database_object;
}

std::shared_ptr<DatabaseCatalogObject> Catalog::GetDatabaseObject(
    oid_t database_oid, concurrency::Transaction *txn) {
  if (txn == nullptr) {
    throw CatalogException("Do not have transaction to get database object " +
                           std::to_string(database_oid));
  }

  LOG_TRACE("Looking for database %u", database_oid);

  // Check in pg_database, throw exception and abort txn if not exists
  auto database_object =
      DatabaseCatalog::GetInstance()->GetDatabaseObject(database_oid, txn);

  if (!database_object || database_object->GetDatabaseOid() == INVALID_OID) {
    throw CatalogException("Database " + std::to_string(database_oid) +
                           " is not found");
  }

  return database_object;
}

/* Check table from pg_table with table_name using txn,
 * get it from storage layer using table_oid,
 * throw exception and abort txn if not exists/invisible
 * */
std::shared_ptr<TableCatalogObject> Catalog::GetTableObject(
    const std::string &database_name, const std::string &table_name,
    concurrency::Transaction *txn) {
  if (txn == nullptr) {
    throw CatalogException("Do not have transaction to get table object " +
                           database_name + "." + table_name);
  }

  LOG_TRACE("Looking for table %s in database %s", table_name.c_str(),
            database_name.c_str());

  // Check in pg_database, throw exception and abort txn if not exists
  auto database_object =
      DatabaseCatalog::GetInstance()->GetDatabaseObject(database_name, txn);

  if (!database_object || database_object->GetDatabaseOid() == INVALID_OID) {
    throw CatalogException("Database " + database_name + " is not found");
  }

  // Check in pg_table using txn
  auto table_object = database_object->GetTableObject(table_name);

  if (!table_object || table_object->GetTableOid() == INVALID_OID) {
    // throw table not found exception and explicitly abort txn
    throw CatalogException("Table " + table_name + " is not found");
  }

  // if (single_statement_txn) {
  //   txn_manager.CommitTransaction(txn);
  // }
  return table_object;
}

std::shared_ptr<TableCatalogObject> Catalog::GetTableObject(
    oid_t database_oid, oid_t table_oid, concurrency::Transaction *txn) {
  if (txn == nullptr) {
    throw CatalogException("Do not have transaction to get table object " +
                           std::to_string(database_oid) + "." +
                           std::to_string(table_oid));
  }

  LOG_TRACE("Looking for table %u in database %u", table_oid, database_oid);

  // Check in pg_database, throw exception and abort txn if not exists
  auto database_object =
      DatabaseCatalog::GetInstance()->GetDatabaseObject(database_oid, txn);

  if (!database_object || database_object->GetDatabaseOid() == INVALID_OID) {
    throw CatalogException("Database " + std::to_string(database_oid) +
                           " is not found");
  }

  // Check in pg_table using txn
  auto table_object = database_object->GetTableObject(table_oid);

  if (!table_object || table_object->GetTableOid() == INVALID_OID) {
    // throw table not found exception and explicitly abort txn
    throw CatalogException("Table " + std::to_string(table_oid) +
                           " is not found");
  }

  return table_object;
}

//===--------------------------------------------------------------------===//
// DEPRECATED
//===--------------------------------------------------------------------===//

// This should be deprecated! this can screw up the database oid system
void Catalog::AddDatabase(storage::Database *database) {
  std::lock_guard<std::mutex> lock(catalog_mutex);
  auto storage_manager = storage::StorageManager::GetInstance();
  storage_manager->AddDatabaseToStorageManager(database);
  auto &txn_manager = concurrency::TransactionManagerFactory::GetInstance();
  auto txn = txn_manager.BeginTransaction();
  DatabaseCatalog::GetInstance()->InsertDatabase(
      database->GetOid(), database->GetDBName(), pool_.get(),
      txn);  // I guess this can pass tests
  txn_manager.CommitTransaction(txn);
}

//===--------------------------------------------------------------------===//
// HELPERS
//===--------------------------------------------------------------------===//

Catalog::~Catalog() {
  storage::StorageManager::GetInstance()->DestroyDatabases();
}

//===--------------------------------------------------------------------===//
// FUNCTION
//===--------------------------------------------------------------------===//

/* @brief
 * Add a new built-in function. This proceeds in two steps:
 *   1. Add the function information into pg_catalog.pg_proc
 *   2. Register the function pointer in function::BuiltinFunction
 * @param   name & argument_types   function name and arg types used in SQL
 * @param   return_type   the return type
 * @param   prolang       the oid of which language the function is
 * @param   func_name     the function name in C++ source (should be unique)
 * @param   func_ptr      the pointer to the function
 */
void Catalog::AddBuiltinFunction(
    const std::string &name, const std::vector<type::TypeId> &argument_types,
    const type::TypeId return_type, oid_t prolang, const std::string &func_name,
    function::BuiltInFuncType func, concurrency::Transaction *txn) {
  if (!ProcCatalog::GetInstance().InsertProc(name, return_type, argument_types,
                                             prolang, func_name, pool_.get(),
                                             txn)) {
    throw CatalogException("Failed to add function " + func_name);
  }
  function::BuiltInFunctions::AddFunction(func_name, func);
}

const FunctionData Catalog::GetFunction(
    const std::string &name, const std::vector<type::TypeId> &argument_types) {
  auto &txn_manager = concurrency::TransactionManagerFactory::GetInstance();
  auto txn = txn_manager.BeginTransaction();

  // Lookup the function in pg_proc
  auto &proc_catalog = ProcCatalog::GetInstance();
  auto proc_catalog_obj = proc_catalog.GetProcByName(name, argument_types, txn);
  if (proc_catalog_obj == nullptr) {
    txn_manager.AbortTransaction(txn);
    throw CatalogException("Failed to find function " + name);
  }

  // If the language isn't 'internal', crap out ... for now ...
  auto lang_catalog_obj = proc_catalog_obj->GetLanguage();
  if (lang_catalog_obj == nullptr ||
      lang_catalog_obj->GetName() != "internal") {
    txn_manager.AbortTransaction(txn);
    throw CatalogException(
        "Peloton currently only supports internal functions. Function " + name +
        " has language '" + lang_catalog_obj->GetName() + "'");
  }

  // If the function is "internal", perform the lookup in our built-in
  // functions map (i.e., function::BuiltInFunctions) to get the function
  FunctionData result;
  result.argument_types_ = argument_types;
  result.func_name_ = proc_catalog_obj->GetSrc();
  result.return_type_ = proc_catalog_obj->GetRetType();
  result.func_ = function::BuiltInFunctions::GetFuncByName(result.func_name_);

  if (result.func_.impl == nullptr) {
    txn_manager.AbortTransaction(txn);
    throw CatalogException("Function " + name +
                           " is internal, but doesn't have a function address");
  }

  txn_manager.CommitTransaction(txn);
  return result;
}

void Catalog::InitializeLanguages() {
  static bool initialized = false;
  if (!initialized) {
    auto &txn_manager = concurrency::TransactionManagerFactory::GetInstance();
    auto txn = txn_manager.BeginTransaction();
    // add "internal" language
    if (!LanguageCatalog::GetInstance().InsertLanguage("internal", pool_.get(),
                                                       txn)) {
      txn_manager.AbortTransaction(txn);
      throw CatalogException("Failed to add language 'internal'");
    }
    txn_manager.CommitTransaction(txn);
    initialized = true;
  }
}

void Catalog::InitializeFunctions() {
  static bool initialized = false;
  if (!initialized) {
    auto &txn_manager = concurrency::TransactionManagerFactory::GetInstance();
    auto txn = txn_manager.BeginTransaction();

    auto lang_object =
        LanguageCatalog::GetInstance().GetLanguageByName("internal", txn);
    if (lang_object == nullptr) {
      throw CatalogException("Language 'internal' does not exist");
    }
    oid_t internal_lang = lang_object->GetOid();

    try {
      /**
       * string functions
       */
      AddBuiltinFunction(
          "ascii", {type::TypeId::VARCHAR}, type::TypeId::INTEGER,
          internal_lang, "Ascii",
          function::BuiltInFuncType{OperatorId::Ascii,
                                    function::StringFunctions::_Ascii},
          txn);
      AddBuiltinFunction("chr", {type::TypeId::INTEGER}, type::TypeId::VARCHAR,
                         internal_lang, "Chr",
                         function::BuiltInFuncType{
                             OperatorId::Chr, function::StringFunctions::Chr},
                         txn);
      AddBuiltinFunction(
          "concat", {type::TypeId::VARCHAR, type::TypeId::VARCHAR},
          type::TypeId::VARCHAR, internal_lang, "Concat",
          function::BuiltInFuncType{OperatorId::Concat,
                                    function::StringFunctions::Concat},
          txn);
      AddBuiltinFunction(
          "substr",
          {type::TypeId::VARCHAR, type::TypeId::INTEGER, type::TypeId::INTEGER},
          type::TypeId::VARCHAR, internal_lang, "Substr",
          function::BuiltInFuncType{OperatorId::Substr,
                                    function::StringFunctions::Substr},
          txn);
      AddBuiltinFunction(
          "char_length", {type::TypeId::VARCHAR}, type::TypeId::INTEGER,
          internal_lang, "CharLength",
          function::BuiltInFuncType{OperatorId::CharLength,
                                    function::StringFunctions::CharLength},
          txn);
      AddBuiltinFunction(
          "octet_length", {type::TypeId::VARCHAR}, type::TypeId::INTEGER,
          internal_lang, "OctetLength",
          function::BuiltInFuncType{OperatorId::OctetLength,
                                    function::StringFunctions::OctetLength},
          txn);
      AddBuiltinFunction(
          "length", {type::TypeId::VARCHAR}, type::TypeId::INTEGER,
          internal_lang, "Length",
          function::BuiltInFuncType{OperatorId::Length,
                                    function::StringFunctions::_Length},
          txn);
      AddBuiltinFunction(
          "repeat", {type::TypeId::VARCHAR, type::TypeId::INTEGER},
          type::TypeId::VARCHAR, internal_lang, "Repeat",
          function::BuiltInFuncType{OperatorId::Repeat,
                                    function::StringFunctions::Repeat},
          txn);
      AddBuiltinFunction(
          "replace",
          {type::TypeId::VARCHAR, type::TypeId::VARCHAR, type::TypeId::VARCHAR},
          type::TypeId::VARCHAR, internal_lang, "Replace",
          function::BuiltInFuncType{OperatorId::Replace,
                                    function::StringFunctions::Replace},
          txn);
      AddBuiltinFunction(
          "ltrim", {type::TypeId::VARCHAR, type::TypeId::VARCHAR},
          type::TypeId::VARCHAR, internal_lang, "LTrim",
          function::BuiltInFuncType{OperatorId::LTrim,
                                    function::StringFunctions::LTrim},
          txn);
      AddBuiltinFunction(
          "rtrim", {type::TypeId::VARCHAR, type::TypeId::VARCHAR},
          type::TypeId::VARCHAR, internal_lang, "RTrim",
          function::BuiltInFuncType{OperatorId::RTrim,
                                    function::StringFunctions::RTrim},
          txn);
      AddBuiltinFunction(
          "btrim", {type::TypeId::VARCHAR, type::TypeId::VARCHAR},
          type::TypeId::VARCHAR, internal_lang, "btrim",
          function::BuiltInFuncType{OperatorId::BTrim,
                                    function::StringFunctions::BTrim},
          txn);
      AddBuiltinFunction(
          "like", {type::TypeId::VARCHAR, type::TypeId::VARCHAR},
          type::TypeId::VARCHAR, internal_lang, "like",
          function::BuiltInFuncType{OperatorId::Like,
                                    function::StringFunctions::_Like},
          txn);

      /**
       * decimal functions
       */
      AddBuiltinFunction(
          "sqrt", {type::TypeId::DECIMAL}, type::TypeId::DECIMAL, internal_lang,
          "Sqrt", function::BuiltInFuncType{OperatorId::Sqrt,
                                            function::DecimalFunctions::Sqrt},
          txn);
      AddBuiltinFunction(
          "floor", {type::TypeId::DECIMAL}, type::TypeId::DECIMAL,
          internal_lang, "Floor",
          function::BuiltInFuncType{OperatorId::Floor,
                                    function::DecimalFunctions::_Floor},
          txn);

      /**
       * integer functions
       */
      AddBuiltinFunction(
          "floor", {type::TypeId::INTEGER}, type::TypeId::DECIMAL,
          internal_lang, "Floor",
          function::BuiltInFuncType{OperatorId::Floor,
                                    function::DecimalFunctions::_Floor},
          txn);
      AddBuiltinFunction(
          "floor", {type::TypeId::BIGINT}, type::TypeId::DECIMAL, internal_lang,
          "Floor",
          function::BuiltInFuncType{OperatorId::Floor,
                                    function::DecimalFunctions::_Floor},
          txn);
      AddBuiltinFunction(
          "floor", {type::TypeId::TINYINT}, type::TypeId::DECIMAL,
          internal_lang, "Floor",
          function::BuiltInFuncType{OperatorId::Floor,
                                    function::DecimalFunctions::_Floor},
          txn);
      AddBuiltinFunction(
          "floor", {type::TypeId::SMALLINT}, type::TypeId::DECIMAL,
          internal_lang, "Floor",
          function::BuiltInFuncType{OperatorId::Floor,
                                    function::DecimalFunctions::_Floor},
          txn);
<<<<<<< HEAD

      AddBuiltinFunction(
          "round", {type::TypeId::DECIMAL}, type::TypeId::DECIMAL,
          internal_lang, "Round",
          function::BuiltInFuncType{OperatorId::Round,
                                    function::DecimalFunctions::_Round},
          txn);
=======
>>>>>>> bbcf739c

      /**
       * date functions
       */
      AddBuiltinFunction(
          "extract", {type::TypeId::INTEGER, type::TypeId::TIMESTAMP},
          type::TypeId::DECIMAL, internal_lang, "Extract",
          function::BuiltInFuncType{OperatorId::Extract,
                                    function::DateFunctions::Extract},
          txn);
    } catch (CatalogException &e) {
      txn_manager.AbortTransaction(txn);
      throw & e;
    }
    txn_manager.CommitTransaction(txn);
    initialized = true;
  }
}

}  // namespace catalog
}  // namespace peloton<|MERGE_RESOLUTION|>--- conflicted
+++ resolved
@@ -1015,16 +1015,12 @@
           function::BuiltInFuncType{OperatorId::Floor,
                                     function::DecimalFunctions::_Floor},
           txn);
-<<<<<<< HEAD
-
       AddBuiltinFunction(
           "round", {type::TypeId::DECIMAL}, type::TypeId::DECIMAL,
           internal_lang, "Round",
           function::BuiltInFuncType{OperatorId::Round,
                                     function::DecimalFunctions::_Round},
           txn);
-=======
->>>>>>> bbcf739c
 
       /**
        * date functions
