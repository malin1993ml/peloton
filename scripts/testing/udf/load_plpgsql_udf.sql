DROP FUNCTION IF EXISTS concat_text_plpgsql(text, text);
CREATE OR REPLACE FUNCTION concat_text_plpgsql(x text, y text) RETURNS text AS
$$ DECLARE strresult text;
BEGIN
    strresult := x || y;
    RETURN strresult;
END;
$$ LANGUAGE 'plpgsql';


DROP FUNCTION IF EXISTS calc_tax_plpgsql(price decimal(5,2));

CREATE OR REPLACE FUNCTION calc_tax_plpgsql(price decimal(5,2)) RETURNS float8 AS
$$ DECLARE tax float8;
BEGIN
    tax := 0.0;
    IF price < 10.0 THEN
        tax := 0.0;
    ELSIF price < 50.0 THEN
        tax := 0.06 * (price - 10.0);
    ELSE
        tax := 0.06 * (50.0 - 10.0) + 0.09 * (price - 50.0);
    END IF;
    RETURN tax;
END;
$$ LANGUAGE 'plpgsql';

<<<<<<< HEAD

DROP FUNCTION IF EXISTS multiply_string(times integer, msg text);

CREATE OR REPLACE FUNCTION multiply_string(times integer, msg text) RETURNS TEXT AS
$$ DECLARE result text;
BEGIN
    result := '';
    IF times > 0 THEN
        FOR i IN 1 .. times LOOP
            result := result || msg || E'\r\n';
        END LOOP;
    END IF;
    RETURN result;
END;
$$ LANGUAGE 'plpgsql' IMMUTABLE;


DROP FUNCTION IF EXISTS countdown(start integer);

CREATE OR REPLACE FUNCTION countdown(start integer) RETURNS text AS
$$ DECLARE
    result text := '';
    sql text := '';
    tmp text := '';
BEGIN
    sql := 'SELECT n || '' down'' AS countdown
            FROM generate_series(' || CAST(start AS text) || ', 1, -1) AS n ';
    FOR tmp IN EXECUTE(sql) LOOP
        IF result > '' THEN
            result := result || E'\r\n' || tmp;
        ELSE
            result := tmp;
        END IF;
    END LOOP;
    RETURN result;
END;
$$ LANGUAGE 'plpgsql' IMMUTABLE;


DROP FUNCTION IF EXISTS fib(num integer);

CREATE OR REPLACE FUNCTION fib(num integer) RETURNS text AS
$$
DECLARE
    result text := '';
    a int := 1;
    b int := 1;
    c int := 0;
BEGIN
    IF num < 1 THEN
        result := -1
    ELSE IF num = 1 OR num = 2 THEN
        result := 1
    ELSE
        FOR i IN 3 .. num LOOP
            c := a + b
            a := b
            b := c
        END LOOP;
        result := c
    END IF;
    RETURN result;
END;
$$ LANGUAGE 'plpgsql' IMMUTABLE;
=======
DROP FUNCTION IF EXISTS replace_vowel_plpgsql(text);
CREATE OR REPLACE FUNCTION replace_vowel_plpgsql(x text) RETURNS text AS
$$ DECLARE result text;
BEGIN
    result := regexp_replace(x, '[aeiou]', '*', 'g');
    RETURN result;
END;
$$ LANGUAGE 'plpgsql';


DROP FUNCTION IF EXISTS integer_manipulate_plpgsql(integer);
CREATE OR REPLACE FUNCTION integer_manipulate_plpgsql(x integer) RETURNS integer AS
$$ DECLARE result integer;
BEGIN
    result := (x * 9 + 999) / 5 - 100;
    RETURN result;
END;
$$ LANGUAGE 'plpgsql';

DROP FUNCTION IF EXISTS insert_table_plpgsql(integer);
CREATE FUNCTION insert_table_plpgsql(num integer) RETURNS void AS
$$ DECLARE i numeric;
BEGIN
    i = 0;
    WHILE i < num LOOP
        INSERT INTO A VALUES(1);
        i := i + 1;
    END LOOP;
END;
$$ LANGUAGE plpgsql;

DROP FUNCTION IF EXISTS item_sales_sum_plpgsql(int);
CREATE OR REPLACE FUNCTION item_sales_sum_plpgsql(item_id int)
RETURNS numeric AS $$
     DECLARE tmp RECORD; result numeric;
     BEGIN
          result := 0.00;
          FOR tmp IN select item.i_price from order_line,item where order_line.ol_i_id = item_id and order_line.ol_i_id = item.i_id LOOP
              result := result + tmp.i_price;
          END LOOP;
     RETURN result;
END;
$$ LANGUAGE plpgsql;
>>>>>>> b6299479
<|MERGE_RESOLUTION|>--- conflicted
+++ resolved
@@ -25,7 +25,51 @@
 END;
 $$ LANGUAGE 'plpgsql';
 
-<<<<<<< HEAD
+DROP FUNCTION IF EXISTS replace_vowel_plpgsql(text);
+CREATE OR REPLACE FUNCTION replace_vowel_plpgsql(x text) RETURNS text AS
+$$ DECLARE result text;
+BEGIN
+    result := regexp_replace(x, '[aeiou]', '*', 'g');
+    RETURN result;
+END;
+$$ LANGUAGE 'plpgsql';
+
+
+DROP FUNCTION IF EXISTS integer_manipulate_plpgsql(integer);
+CREATE OR REPLACE FUNCTION integer_manipulate_plpgsql(x integer) RETURNS integer AS
+$$ DECLARE result integer;
+BEGIN
+    result := (x * 9 + 999) / 5 - 100;
+    RETURN result;
+END;
+$$ LANGUAGE 'plpgsql';
+
+DROP FUNCTION IF EXISTS insert_table_plpgsql(integer);
+CREATE FUNCTION insert_table_plpgsql(num integer) RETURNS void AS
+$$ DECLARE i numeric;
+BEGIN
+    i = 0;
+    WHILE i < num LOOP
+        INSERT INTO A VALUES(1);
+        i := i + 1;
+    END LOOP;
+END;
+$$ LANGUAGE plpgsql;
+
+DROP FUNCTION IF EXISTS item_sales_sum_plpgsql(int);
+CREATE OR REPLACE FUNCTION item_sales_sum_plpgsql(item_id int)
+RETURNS numeric AS $$
+     DECLARE tmp RECORD; result numeric;
+     BEGIN
+          result := 0.00;
+          FOR tmp IN select item.i_price from order_line,item where order_line.ol_i_id = item_id and order_line.ol_i_id = item.i_id LOOP
+              result := result + tmp.i_price;
+          END LOOP;
+     RETURN result;
+END;
+$$ LANGUAGE plpgsql;
+
+
 
 DROP FUNCTION IF EXISTS multiply_string(times integer, msg text);
 
@@ -89,49 +133,4 @@
     END IF;
     RETURN result;
 END;
-$$ LANGUAGE 'plpgsql' IMMUTABLE;
-=======
-DROP FUNCTION IF EXISTS replace_vowel_plpgsql(text);
-CREATE OR REPLACE FUNCTION replace_vowel_plpgsql(x text) RETURNS text AS
-$$ DECLARE result text;
-BEGIN
-    result := regexp_replace(x, '[aeiou]', '*', 'g');
-    RETURN result;
-END;
-$$ LANGUAGE 'plpgsql';
-
-
-DROP FUNCTION IF EXISTS integer_manipulate_plpgsql(integer);
-CREATE OR REPLACE FUNCTION integer_manipulate_plpgsql(x integer) RETURNS integer AS
-$$ DECLARE result integer;
-BEGIN
-    result := (x * 9 + 999) / 5 - 100;
-    RETURN result;
-END;
-$$ LANGUAGE 'plpgsql';
-
-DROP FUNCTION IF EXISTS insert_table_plpgsql(integer);
-CREATE FUNCTION insert_table_plpgsql(num integer) RETURNS void AS
-$$ DECLARE i numeric;
-BEGIN
-    i = 0;
-    WHILE i < num LOOP
-        INSERT INTO A VALUES(1);
-        i := i + 1;
-    END LOOP;
-END;
-$$ LANGUAGE plpgsql;
-
-DROP FUNCTION IF EXISTS item_sales_sum_plpgsql(int);
-CREATE OR REPLACE FUNCTION item_sales_sum_plpgsql(item_id int)
-RETURNS numeric AS $$
-     DECLARE tmp RECORD; result numeric;
-     BEGIN
-          result := 0.00;
-          FOR tmp IN select item.i_price from order_line,item where order_line.ol_i_id = item_id and order_line.ol_i_id = item.i_id LOOP
-              result := result + tmp.i_price;
-          END LOOP;
-     RETURN result;
-END;
-$$ LANGUAGE plpgsql;
->>>>>>> b6299479
+$$ LANGUAGE 'plpgsql' IMMUTABLE;